use super::ipc::FileDescriptorInterface;
use super::scheduler::{Pid, Tid};
use super::syscall::clone::CloneFlags;
use super::thread::Thread;
use super::SysResult;

use alloc::collections::CollectionAllocErr;
use alloc::vec::Vec;
use core::ffi::c_void;
use fallible_collections::{btree::BTreeMap, FallibleVec, TryClone};
use libc_binding::{gid_t, uid_t, Signum};
use try_clone_derive::TryClone;

#[derive(Debug)]
pub enum ThreadGroupState {
    /// The process is running and has a thread list
    Running(RunningThreadGroup),
    /// The process is terminated and wait to deliver his testament to his father
    /// bits 0..7 for normal exit(). Interpreted as i8 and set bit 31
    /// bits 8..15 for signal exit. Interpreted as i8 and set bit 30
    Zombie(Status),
}

/// Main boilerplate
#[derive(Debug)]
pub struct RunningThreadGroup {
    all_thread: ThreadList,
    /// List of childs
    pub child: Vec<Pid>,
    /// File Descriptors
    pub file_descriptor_interface: FileDescriptorInterface,
}

type ThreadList = BTreeMap<Tid, Thread>;

impl ThreadGroupState {
    fn get_death_status(&self) -> Option<Status> {
        match self {
            Self::Zombie(status) => Some(*status),
            _ => None,
        }
    }

    pub fn get_thread_list(&self) -> Option<&ThreadList> {
        match self {
            Self::Running(running_thread_group) => Some(&running_thread_group.all_thread),
            Self::Zombie(_) => None,
        }
    }

    pub fn get_thread_list_mut(&mut self) -> Option<&mut ThreadList> {
        match self {
            Self::Running(running_thread_group) => Some(&mut running_thread_group.all_thread),
            Self::Zombie(_) => None,
        }
    }

    pub fn unwrap_running(&self) -> &RunningThreadGroup {
        match self {
            Self::Running(running_thread_group) => running_thread_group,
            Self::Zombie(_) => panic!("Cannot unwrap a zombie !"),
        }
    }

    pub fn unwrap_running_mut(&mut self) -> &mut RunningThreadGroup {
        match self {
            Self::Running(running_thread_group) => running_thread_group,
            Self::Zombie(_) => panic!("Cannot unwrap a zombie !"),
        }
    }
}

#[derive(Debug)]
pub struct ThreadGroup {
    /// the identity(uid, gid, groups...)
    pub credentials: Credentials,
    /// all the thread in the thread group
    thread_group_state: ThreadGroupState,
    /// the process group id
    pub pgid: Pid,
    /// Parent
    pub parent: Pid,
    /// the next availabel tid for a new thread
    next_tid: Tid,
<<<<<<< HEAD
=======
    /// currently the index of the controlling tty
    pub controlling_terminal: usize,
    /// Current job status of a process
    pub job: Job,
>>>>>>> 0cd665c9
}

#[derive(Debug, TryClone)]
/// all the identity associate to a thread group
pub struct Credentials {
    pub uid: uid_t,
    pub gid: gid_t,
    pub euid: uid_t,
    pub egid: gid_t,
    pub suid: uid_t,
    pub sgid: gid_t,
    pub groups: Vec<gid_t>,
}

impl Credentials {
    /// the Credential of the ROOT user
    const ROOT: Self = Self {
        uid: 0,
        gid: 0,
        euid: 0,
        egid: 0,
        suid: 0,
        sgid: 0,
        groups: Vec::new(),
    };
}

impl ThreadGroup {
    pub fn try_new(father_pid: Pid, thread: Thread, pgid: Pid) -> Result<Self, CollectionAllocErr> {
        let mut all_thread = BTreeMap::new();
        all_thread.try_insert(0, thread)?;
        Ok(ThreadGroup {
            parent: father_pid,
            credentials: Credentials::ROOT,
            thread_group_state: ThreadGroupState::Running(RunningThreadGroup {
                all_thread: all_thread,
                child: Vec::new(),
                file_descriptor_interface: FileDescriptorInterface::new(),
            }),
            next_tid: 1,
            pgid,
<<<<<<< HEAD
=======
            controlling_terminal: 1,
            job: Job::new(),
>>>>>>> 0cd665c9
        })
    }

    pub fn get_available_tid(&mut self) -> Tid {
        let res = self.next_tid;
        self.next_tid += 1;
        res
    }

    pub fn get_death_status(&self) -> Option<Status> {
        self.thread_group_state.get_death_status()
    }

    pub fn is_zombie(&self) -> bool {
        self.get_death_status().is_some()
    }

    /// Clone a thread group
    /// the clone was called from thread father_tid
    pub fn sys_clone(
        &mut self,
        father_pid: Pid,
        father_tid: Tid,
        child_pid: Pid,
        kernel_esp: u32,
        child_stack: *const c_void,
        flags: CloneFlags,
    ) -> SysResult<Self> {
        // TODO: if new_thread_group fail remove that
        self.unwrap_running_mut().child.try_push(child_pid)?;

        let new_thread = self
            .get_thread(father_tid)
            .expect("no father tid wtf")
            .sys_clone(kernel_esp, child_stack, flags)?;

        let mut all_thread = BTreeMap::new();
        all_thread.try_insert(0, new_thread)?;
        Ok(Self {
            parent: father_pid,
            credentials: self.credentials.try_clone()?,
            thread_group_state: ThreadGroupState::Running(RunningThreadGroup {
                all_thread: all_thread,
                child: Vec::new(),
                file_descriptor_interface: self
                    .unwrap_running()
                    .file_descriptor_interface
                    .try_clone()?,
            }),
            pgid: self.pgid,
            next_tid: 1,
<<<<<<< HEAD
=======
            controlling_terminal: self.controlling_terminal,
            job: Job::new(),
>>>>>>> 0cd665c9
        })
    }

    /// remove pid `pid` from the child list, Panic if not present
    pub fn remove_child(&mut self, pid: Pid) {
        self.unwrap_running_mut()
            .child
            .remove_item(&pid)
            .expect("can't remove child pid it is not present");
    }

    pub fn set_zombie(&mut self, status: Status) {
        self.thread_group_state = ThreadGroupState::Zombie(status);
    }

    pub fn iter_thread_mut(&mut self) -> impl Iterator<Item = &mut Thread> {
        self.get_all_thread_mut()
            .into_iter()
            .flat_map(|all_thread| all_thread.values_mut())
    }

    pub fn get_first_thread(&mut self) -> Option<&mut Thread> {
        self.get_all_thread_mut()?.get_mut(&0)
    }

    pub fn get_thread(&mut self, thread_id: Tid) -> Option<&mut Thread> {
        self.get_all_thread_mut()?.get_mut(&thread_id)
    }

    pub fn get_all_thread(&self) -> Option<&ThreadList> {
        self.thread_group_state.get_thread_list()
    }

    pub fn get_all_thread_mut(&mut self) -> Option<&mut ThreadList> {
        self.thread_group_state.get_thread_list_mut()
    }

    /// Unwrap directly the field thread_group_state as Running
    pub fn unwrap_running(&self) -> &RunningThreadGroup {
        self.thread_group_state.unwrap_running()
    }

    /// Unwrap directly the field thread_group_state as Running
    pub fn unwrap_running_mut(&mut self) -> &mut RunningThreadGroup {
        self.thread_group_state.unwrap_running_mut()
    }
}

/// Global design of User Program Status
#[derive(Debug, Copy, Clone, PartialEq)]
pub enum Status {
    Exited(i32),
    Signaled(Signum),
    Stopped,
    Continued,
}

impl Status {
    pub fn is_exited(&self) -> bool {
        match self {
            Self::Exited(_) => true,
            _ => false,
        }
    }
    pub fn is_terminated(&self) -> bool {
        match self {
            Self::Exited(_) | Self::Signaled(_) => true,
            _ => false,
        }
    }
    pub fn is_signaled(&self) -> bool {
        match self {
            Self::Signaled(_) => true,
            _ => false,
        }
    }
}

impl From<JobState> for Status {
    fn from(job_state: JobState) -> Self {
        match job_state {
            JobState::Continued => Self::Continued,
            JobState::Stopped => Self::Stopped,
        }
    }
}

use libc_binding::{
    CONTINUED_STATUS_BIT, EXITED_STATUS_BITS, SIGNALED_STATUS_BITS, SIGNALED_STATUS_SHIFT,
    STOPPED_STATUS_BIT,
};

/// Boilerlate
impl From<Status> for i32 {
    fn from(status: Status) -> Self {
        use Status::*;
        match status {
            Exited(v) => v,
            Signaled(signum) => (signum as i32) << SIGNALED_STATUS_SHIFT as i32,
            Stopped => STOPPED_STATUS_BIT as _,
            Continued => CONTINUED_STATUS_BIT as _,
        }
    }
}

/// Another boilerplate
impl From<i32> for Status {
    fn from(status: i32) -> Self {
        use Status::*;
        if status & !EXITED_STATUS_BITS as i32 == 0 {
            Exited(status)
        } else if status & EXITED_STATUS_BITS as i32 == 0
            && status & !SIGNALED_STATUS_BITS as i32 == 0
        {
            Signaled(unsafe { core::mem::transmute(status >> SIGNALED_STATUS_SHIFT) })
        } else if status & !STOPPED_STATUS_BIT as i32 == 0 {
            Stopped
        } else if status & !CONTINUED_STATUS_BIT as i32 == 0 {
            Continued
        } else {
            panic!("Status is Bullshit !");
        }
    }
}

/// State of a process in the point of view of JobAction
#[derive(Debug, Copy, Clone, Eq, PartialEq)]
pub enum JobState {
    Stopped,
    Continued,
}

/// Mais Job structure
#[derive(Debug)]
pub struct Job {
    /// Current JobState
    state: JobState,
    /// Last change state (this event may be consumed by waitpid)
    last_event: Option<JobState>,
}

/// Main Job implementation
impl Job {
    const fn new() -> Self {
        Self {
            state: JobState::Continued,
            last_event: None,
        }
    }
    /// Try to set as continue, return TRUE is state is changing
    pub fn try_set_continued(&mut self) -> bool {
        if self.state == JobState::Stopped {
            self.state = JobState::Continued;
            self.last_event = Some(JobState::Continued);
            true
        } else {
            false
        }
    }
    /// Try to set as stoped, return TRUE is state is changing
    pub fn try_set_stoped(&mut self) -> bool {
        if self.state == JobState::Continued {
            self.state = JobState::Stopped;
            self.last_event = Some(JobState::Stopped);
            true
        } else {
            false
        }
    }
    /// Usable method for waitpid for exemple
    pub fn consume_last_event(&mut self) -> Option<JobState> {
        self.last_event.take()
    }
    pub fn get_last_event(&self) -> Option<JobState> {
        self.last_event
    }
}<|MERGE_RESOLUTION|>--- conflicted
+++ resolved
@@ -82,13 +82,8 @@
     pub parent: Pid,
     /// the next availabel tid for a new thread
     next_tid: Tid,
-<<<<<<< HEAD
-=======
-    /// currently the index of the controlling tty
-    pub controlling_terminal: usize,
     /// Current job status of a process
     pub job: Job,
->>>>>>> 0cd665c9
 }
 
 #[derive(Debug, TryClone)]
@@ -130,11 +125,7 @@
             }),
             next_tid: 1,
             pgid,
-<<<<<<< HEAD
-=======
-            controlling_terminal: 1,
             job: Job::new(),
->>>>>>> 0cd665c9
         })
     }
 
@@ -186,11 +177,7 @@
             }),
             pgid: self.pgid,
             next_tid: 1,
-<<<<<<< HEAD
-=======
-            controlling_terminal: self.controlling_terminal,
             job: Job::new(),
->>>>>>> 0cd665c9
         })
     }
 
