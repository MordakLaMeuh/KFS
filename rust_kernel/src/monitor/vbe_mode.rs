--- conflicted
+++ resolved
@@ -7,17 +7,10 @@
 const TEMPORARY_PTR_LOCATION: *mut u8 = 0x2000 as *mut u8;
 
 // TODO Cannot allocated dynamiquely for the moment
-<<<<<<< HEAD
-const DB_FRAMEBUFFER_LOCATION: *mut u8 = 0x2000000 as *mut u8;
-
-// TODO Cannot allocated dynamiquely for the moment
-const GRAPHIC_BUFFER_LOCATION: *mut u8 = 0x2800000 as *mut u8;
-=======
 const DB_FRAMEBUFFER_LOCATION: *mut u8 = 0x3000000 as *mut u8;
 
 // TODO Cannot allocated dynamiquely for the moment
 const GRAPHIC_BUFFER_LOCATION: *mut u8 = 0x3800000 as *mut u8;
->>>>>>> db8f7539
 
 extern "C" {
     /* Fast and Furious ASM SSE2 method to copy entire buffers */
