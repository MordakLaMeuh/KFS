use super::drivers::{
    ipc::{FifoDriver, SocketDriver},
    DefaultDriver, Driver, Ext2DriverFile, FileOperation,
};
use super::sync::SmartMutex;
use super::thread_group::Credentials;
use super::{IpcResult, SysResult};
use crate::drivers::rtc::CURRENT_UNIX_TIME;
use alloc::boxed::Box;
use alloc::sync::Arc;
use alloc::vec::Vec;
use core::convert::TryInto;
use core::sync::atomic::Ordering;
use fallible_collections::{btree::BTreeMap, FallibleArc, FallibleBox, TryCollect};
use lazy_static::lazy_static;
use sync::DeadMutex;

use fallible_collections::TryClone;
use itertools::unfold;

mod tools;
use tools::KeyGenerator;

mod path;
pub mod posix_consts;
use posix_consts::{NAME_MAX, SYMLOOP_MAX};

pub use path::{Filename, Path};

mod direntry;
pub use direntry::{DirectoryEntry, DirectoryEntryBuilder, DirectoryEntryId};

mod dcache;

use dcache::Dcache;

mod inode;
pub use inode::InodeId;
use inode::{Inode, InodeData};
use libc_binding::OpenFlags;

use libc_binding::c_char;
use libc_binding::dirent;
use libc_binding::statfs;
use libc_binding::Errno::*;
use libc_binding::FileType;
use libc_binding::{gid_t, stat, uid_t, utimbuf, Amode, Errno};

pub mod init;
pub use init::{init, VFS};

mod filesystem;
use filesystem::{DeadFileSystem, FileSystem, FileSystemId};

pub struct VirtualFileSystem {
    mounted_filesystems: BTreeMap<FileSystemId, Arc<DeadMutex<dyn FileSystem>>>,

    // superblocks: Vec<Superblock>,
    inodes: BTreeMap<InodeId, Inode>,
    dcache: Dcache,
}

use core::fmt::{self, Debug};

impl Debug for VirtualFileSystem {
    fn fmt(&self, f: &mut fmt::Formatter) -> fmt::Result {
        write!(f, "VirtualFileSystem")
    }
}

#[allow(unused)]
type Vfs = VirtualFileSystem;

impl VirtualFileSystem {
    pub fn new() -> SysResult<VirtualFileSystem> {
        let mut new = Self {
            mounted_filesystems: BTreeMap::new(),
            inodes: BTreeMap::new(),
            dcache: Dcache::new(),
        };

        let root_inode = Inode::root_inode()?;
        let root_inode_id = root_inode.id;

        new.inodes.try_insert(root_inode_id, root_inode)?;
        Ok(new)
    }
    fn add_inode(&mut self, inode: Inode) -> SysResult<()> {
        if self.inodes.contains_key(&inode.get_id()) {
            // if it is not from an hard link we panic
            if inode.link_number == 1 {
                panic!("inode already there {:?}", inode);
            } else {
                // else we already put the inode pointed by the hard link
                return Ok(());
            }
        }
        self.inodes.try_insert(inode.get_id(), inode)?;
        Ok(())
    }

    fn get_filesystem(&mut self, inode_id: InodeId) -> Option<&Arc<DeadMutex<dyn FileSystem>>> {
        self.mounted_filesystems.get(&inode_id.filesystem_id?)
    }

    fn get_filesystem_mut(
        &mut self,
        inode_id: InodeId,
    ) -> Option<&mut Arc<DeadMutex<dyn FileSystem>>> {
        self.mounted_filesystems.get_mut(&inode_id.filesystem_id?)
    }

    fn add_entry_from_filesystem(
        &mut self,
        fs: Arc<DeadMutex<dyn FileSystem>>,
        parent: Option<DirectoryEntryId>,
        (direntry, inode_data): (DirectoryEntry, InodeData),
    ) -> SysResult<DirectoryEntryId> {
        let direntry = self.dcache.add_entry(parent, direntry)?;

        let inode = Inode::new(
            fs,
            if inode_data.is_fifo() {
                Box::try_new(FifoDriver::try_new(inode_data.id)?)?
            } else if inode_data.is_socket() {
                Box::try_new(SocketDriver::try_new()?)?
            } else {
                // TODO: handle others drivers
                Box::try_new(Ext2DriverFile::new(inode_data.id))?
            },
            inode_data,
        );
        self.add_inode(inode)?;
        Ok(direntry)
    }

    /// construct the files in directory `direntry_id` in ram form the filesystem
    fn lookup_directory(&mut self, direntry_id: DirectoryEntryId) -> SysResult<()> {
        // unimplemented!()
        let current_entry = self.dcache.get_entry(&direntry_id)?;
        // dbg!(&current_entry);
        let inode_id = current_entry.inode_id;
        let fs_cloned = self
            .get_filesystem(inode_id)
            .expect("no filesystem")
            .clone();
        let iter = self
            .get_filesystem(inode_id)
            .expect("no filesystem")
            .lock()
            .lookup_directory(inode_id.inode_number as u32)?;

        for fs_entry in iter {
            self.add_entry_from_filesystem(fs_cloned.clone(), Some(direntry_id), fs_entry)
                .expect("add entry from filesystem failed");
        }
        Ok(())
    }

    /// Construct a path from a DirectoryEntryId by follow up its
    /// parent
    pub fn dentry_path(&self, id: DirectoryEntryId) -> SysResult<Path> {
        let mut rev_path = self.dcache.dentry_path(id)?;
        rev_path.set_absolute(true)?;
        Ok(rev_path)
    }

    /// resolve the path `pathname` from root `root`, return the
    /// directory_entry_id associate with the file, used for lstat
    pub fn pathname_resolution_no_follow_last_symlink(
        &mut self,
        cwd: &Path,
        creds: &Credentials,
        pathname: &Path,
    ) -> SysResult<DirectoryEntryId> {
        let root = if pathname.is_absolute() {
            self.dcache.root_id
        } else {
            debug_assert!(cwd.is_absolute());
            self._pathname_resolution(self.dcache.root_id, creds, cwd, 0, true)?
        };
        self._pathname_resolution(root, creds, pathname, 0, false)
    }

    /// resolve the path `pathname` from root `root`, return the
    /// directory_entry_id associate with the file
    pub fn pathname_resolution(
        &mut self,
        cwd: &Path,
        creds: &Credentials,
        pathname: &Path,
    ) -> SysResult<DirectoryEntryId> {
        let root = if pathname.is_absolute() {
            self.dcache.root_id
        } else {
            debug_assert!(cwd.is_absolute());
            self._pathname_resolution(self.dcache.root_id, creds, cwd, 0, true)?
        };
        self._pathname_resolution(root, creds, pathname, 0, true)
    }

    fn _pathname_resolution(
        &mut self,
        mut root: DirectoryEntryId,
        creds: &Credentials,
        pathname: &Path,
        recursion_level: usize,
        follow_last_symlink: bool,
    ) -> SysResult<DirectoryEntryId> {
        if recursion_level > SYMLOOP_MAX {
            return Err(Errno::ELOOP);
        }

        if pathname.is_absolute() {
            root = self.dcache.root_id;
        }

        if !self.dcache.contains_entry(&root) {
            return Err(ENOENT);
        }

        let mut current_dir_id = root;
        let mut components = pathname.components();
        let mut was_symlink = false;
        let mut current_entry = self.dcache.get_entry(&current_dir_id)?;

        // quick fix, this handle / mount point
        if current_entry.is_mounted()? {
            current_dir_id = current_entry
                .get_mountpoint_entry()
                .expect("mount point entry should be there");
            current_entry = self.dcache.get_entry(&current_dir_id)?;
        }
        for component in components.by_ref() {
            if current_entry.is_mounted()? {
                current_dir_id = current_entry
                    .get_mountpoint_entry()
                    .expect("mount point entry should be there");
                current_entry = self.dcache.get_entry(&current_dir_id)?;
            }
            let current_dir = current_entry.get_directory()?;

            if component == &"." {
                continue;
            } else if component == &".." {
                current_dir_id = current_entry.parent_id;
                current_entry = self.dcache.get_entry(&current_dir_id)?;
                continue;
            }

            if {
                let inode = self
                    .inodes
                    .get(&current_entry.inode_id)
                    .expect("No corresponding inode fir direntry");
                !creds.is_access_granted(inode.access_mode, Amode::SEARCH, (inode.uid, inode.gid))
            } {
                return Err(Errno::EACCES);
            }
            if current_dir.entries().count() == 0 {
                self.lookup_directory(current_dir_id)?;
                current_entry = self.dcache.get_entry(&current_dir_id)?;
                let current_dir = current_entry.get_directory()?;
                //TODO:
                let next_entry_id = current_dir
                    .entries()
                    .find(|x| {
                        let filename = &self
                            .dcache
                            .get_entry(x)
                            .expect("Invalid entry id in a directory entry that is a directory")
                            .filename;
                        filename == component
                    })
                    .ok_or(ENOENT)?;

                current_entry = self.dcache.get_entry(next_entry_id)?;
                if current_entry.is_symlink() {
                    was_symlink = true;
                    break;
                }
                current_dir_id = *next_entry_id;
                continue;
            }
            let next_entry_id = current_dir
                .entries()
                .find(|x| {
                    let filename = &self
                        .dcache
                        .get_entry(x)
                        .expect("Invalid entry id in a directory entry that is a directory")
                        .filename;
                    filename == component
                })
                .ok_or(ENOENT)?;

            current_entry = self.dcache.get_entry(next_entry_id)?;
            if current_entry.is_symlink() {
                was_symlink = true;
                break;
            }
            current_dir_id = *next_entry_id;
        }
        if was_symlink {
            if components.len() == 0 && !follow_last_symlink {
                return Ok(current_entry.id);
            }
            let mut new_path = current_entry
                .get_symbolic_content()
                .expect("should be symlink")
                .clone();
            new_path.chain(components.try_into()?)?;

            self._pathname_resolution(
                current_dir_id,
                creds,
                &new_path,
                recursion_level + 1,
                follow_last_symlink,
            )
        } else {
            Ok(self.dcache.get_entry(&current_dir_id).unwrap().id)
        }
    }

    pub fn get_driver(&mut self, inode_id: InodeId) -> SysResult<&mut dyn Driver> {
        Ok(self.get_inode(inode_id).map_err(|_| ENOENT)?.get_driver())
    }
    /// Ici j'enregistre un filename associe a son driver (que je
    /// provide depuis l'ipc)
    /// constrainte: Prototype, filename et Arc<DeadMutex<dyn Driver>>
    /// en param
    /// Je pense pas qu'il soit oblige d'envoyer un
    /// Arc<DeadMutes<...>> ici, une simple Box<dyn ...> pourrait
    /// faire l'affaire
    /// L'arc ca peut apporter un avantage pour gerer les liens
    /// symboliques en interne, mais c'est tout relatif
    /// Je te passe l'ownership complet du 'Driver'
    pub fn new_driver(
        &mut self,
        cwd: &Path,
        creds: &Credentials,
        path: Path,
        mode: FileType,
        driver: Box<dyn Driver>,
    ) -> SysResult<()> {
        // la fonction driver.set_inode_id() doit etre appele lors de la creation. C'est pour joindre l'inode au cas ou
        // Je ne sais pas encore si ce sera completement indispensable. Il vaut mieux que ce soit un type primitif afin
        // qu'il n'y ait pas de reference croisees (j'ai mis usize dans l'exemple)

        // let entry_id;
        match self.pathname_resolution(cwd, creds, &path) {
            Ok(_id) => return Err(EEXIST),
            Err(_e) => {
                //TODO: Option(FileSystemId)
                let new_id = self.get_available_id(None);

                let mut inode_data: InodeData = Default::default();
                inode_data
                    .set_id(new_id)
                    .set_access_mode(mode)
                    .set_uid(creds.uid)
                    .set_gid(creds.gid); // posix does not really like this.

                inode_data.link_number += 1;

                let new_inode = Inode::new(
                    Arc::try_new(DeadMutex::new(DeadFileSystem))?,
                    driver,
                    inode_data,
                );

                let mut new_direntry = DirectoryEntry::default();
                let parent_id = self.pathname_resolution(cwd, creds, &path.parent()?)?;

                new_direntry
                    .set_filename(*path.filename().unwrap())
                    .set_inode_id(new_id);

                new_direntry.set_regular();

                self.add_inode(new_inode)?;
                self.dcache
                    .add_entry(Some(parent_id), new_direntry)
                    /*CLEANUP*/
                    .map_err(|e| {
                        self.inodes.remove(&new_id);
                        e
                    })?;
            }
        }

        // let entry = self.dcache.get_entry(&entry_id)?;
        // let entry_inode_id = entry.inode_id;
        // let entry_id = entry.id;
        // self.open_inode(current, entry_inode_id, entry_id, flags);
        Ok(())
    }

    #[allow(dead_code)]
    fn iter_directory_entries(
        &self,
        dir: DirectoryEntryId,
    ) -> SysResult<impl Iterator<Item = &DirectoryEntry>> {
        let dir = self.dcache.get_entry(&dir)?.get_directory()?;

        let mut entries = dir.entries();
        Ok(unfold((), move |_| {
            if let Some(entry_id) = entries.next() {
                let entry = self
                    .dcache
                    .get_entry(&entry_id)
                    .expect("Some entries from this directory are corrupted");
                Some(entry)
            } else {
                None
            }
        }))
    }

    /// Returns the FileType of the file pointed by the Path `path`.
    pub fn file_type(
        &mut self,
        cwd: &Path,
        creds: &Credentials,
        path: &Path,
    ) -> SysResult<FileType> {
        let direntry_id = self.pathname_resolution(cwd, creds, &path)?;
        let inode_id = &self
            .dcache
            .get_entry(&direntry_id)
            .expect("Dcache is corrupted: Could not find expected direntry")
            .inode_id;
        Ok(self
            .inodes
            .get(inode_id)
            .expect("Vfs Inodes are corrupted: Could not find expected inode")
            .access_mode)
    }

    /// Returns the owner (uid) and group (gid) of the file pointed by the Path `path`.
    pub fn get_file_owner(
        &mut self,
        cwd: &Path,
        creds: &Credentials,
        path: &Path,
    ) -> SysResult<(uid_t, gid_t)> {
        let direntry_id = self.pathname_resolution(cwd, creds, &path)?;
        let inode_id = &self
            .dcache
            .get_entry(&direntry_id)
            .expect("Dcache is corrupted: Could not find expected direntry")
            .inode_id;
        let inode = self
            .inodes
            .get(inode_id)
            .expect("Vfs Inodes are corrupted: Could not find expected inode");

        Ok((inode.uid, inode.gid))
    }

    // fn recursive_build_subtree(
    //     // This should be refactored with recursive_creat.
    //     &mut self,
    //     current_dir_id: DirectoryEntryId,
    //     fs_id: FileSystemId,
    // ) -> SysResult<()> {
    //     let direntry = self.dcache.get_entry(&current_dir_id)?;

    //     // Inode unexpectedly does not exists...
    //     let inode = self.inodes.get(&direntry.inode_id).ok_or(ENOENT)?;

    //     if !inode.is_directory() {
    //         return Ok(());
    //     }
    //     let entries = inode
    //         .inode_operations
    //         .lookup_entries
    //         .expect("Directory does not have lookup_entries() method")(&inode);

    //     for mut entry in entries {
    //         let fs = self.mounted_filesystems.get(&fs_id).unwrap(); // remove this unwrap

    //         entry.inode_id.filesystem_id = fs_id;

    //         let mut new_inode = fs.load_inode(entry.inode_id.inode_number).unwrap(); // fix this unwrap
    //         new_inode.id.filesystem_id = fs_id;
    //         let inode_id = new_inode.id;

    //         // clean up in error case (if any)
    //         let entry_id = self.dcache.add_entry(Some(current_dir_id), entry)?;
    //         let is_dir = new_inode.is_directory();
    //         self.inodes.insert(inode_id, new_inode).unwrap(); // fix this unwrap.
    //         if is_dir {
    //             self.recursive_build_subtree(entry_id, fs_id)?
    //         }
    //     }
    //     Ok(())
    // }
    /// Mount the filesystem `filesystem` with filesystem id `fs_id`
    /// on mount dir `mount_dir_id`
    pub fn mount_filesystem(
        &mut self,
        filesystem: Arc<DeadMutex<dyn FileSystem>>,
        fs_id: FileSystemId,
        mount_dir_id: DirectoryEntryId,
    ) -> SysResult<()> {
        let mount_dir = self.dcache.get_entry_mut(&mount_dir_id)?;
        if !mount_dir.is_directory() {
            return Err(ENOTDIR);
        }

        if mount_dir.is_mounted()? {
            return Err(EBUSY);
        }
        let (mut root_dentry, mut root_inode_data) = filesystem.lock().root()?;

        root_inode_data.id.filesystem_id = Some(fs_id);
        root_dentry.inode_id = root_inode_data.id;

        let root_dentry_id = self.add_entry_from_filesystem(
            filesystem.clone(),
            Some(mount_dir_id),
            (root_dentry, root_inode_data),
        )?;

        let mount_dir = self
            .dcache
            .get_entry_mut(&mount_dir_id)
            .expect("WTF: mount_dir_id should be valid");
        mount_dir
            .set_mounted(root_dentry_id)
            .expect("WTF: and should be a directory");

        self.mounted_filesystems.try_insert(fs_id, filesystem)?;
        //TODO: cleanup root dentry_id

        Ok(())
    }

    /// mount the source `source` on the target `target`
    pub fn mount(
        &mut self,
        cwd: &Path,
        creds: &Credentials,
        source: Path,
        target: Path,
    ) -> SysResult<()> {
        use crate::taskmaster::drivers::DiskWrapper;
        use ext2::Ext2Filesystem;
        use filesystem::Ext2fs;

        let flags = libc_binding::OpenFlags::O_RDWR;
        let mode = FileType::from_bits(0o777).expect("file permission creation failed");
        let file_operation = self
            .open(cwd, creds, source, flags, mode)
            .expect("open sda1 failed")
            .expect("disk driver open failed");

        let ext2_disk = DiskWrapper(file_operation);
        let ext2 =
            Ext2Filesystem::new(Box::try_new(ext2_disk)?).expect("ext2 filesystem new failed");
        let fs_id: FileSystemId = self.gen();

        // we handle only ext2 fs right now
        let filesystem = Ext2fs::new(ext2, fs_id);
        let mount_dir_id = self.pathname_resolution(cwd, creds, &target)?;
        self.mount_filesystem(
            Arc::try_new(DeadMutex::new(filesystem))?,
            fs_id,
            mount_dir_id,
        )
    }

    pub fn opendir(
        &mut self,
        cwd: &Path,
        creds: &Credentials,
        path: Path,
    ) -> SysResult<Vec<dirent>> {
        let entry_id = self.pathname_resolution(cwd, creds, &path)?;
        let entry = self.dcache.get_entry(&entry_id)?;

        let inode = self
            .inodes
            .get(&entry.inode_id)
            .expect("No corresponding Inode for direntry");
        if !creds.is_access_granted(
            // check for write permission in the parent.
            inode.access_mode,
            Amode::READ,
            (inode.uid, inode.gid),
        ) {
            return Err(Errno::EACCES);
        }

        if entry.get_directory()?.entries().count() == 0 {
            self.lookup_directory(entry_id)?;
        }
        let direntry = self.dcache.get_entry(&entry_id)?;
        let dir = direntry.get_directory()?;
        Ok(dir
            .entries()
            .map(|e| {
                let child = self
                    .dcache
                    .get_entry(&e)
                    .expect("entry not found vfs is bullshit");
                child.dirent()
            })
            // recreate on the fly the . and .. file as it is not stocked
            // in the vfs
            .chain(Some(dirent {
                d_name: {
                    let mut name = [0; NAME_MAX + 1];
                    name[0] = '.' as c_char;
                    name
                },
                d_ino: direntry.inode_id.inode_number as u32,
            }))
            .chain(Some(dirent {
                d_name: {
                    let mut name = [0; NAME_MAX + 1];
                    name[0] = '.' as c_char;
                    name[1] = '.' as c_char;
                    name
                },
                d_ino: self
                    .dcache
                    .get_entry(&direntry.parent_id)
                    .unwrap()
                    .inode_id
                    .inode_number as u32,
            }))
            .try_collect()?)
    }

    pub fn unlink(&mut self, cwd: &Path, creds: &Credentials, path: Path) -> SysResult<()> {
        let entry_id = self.pathname_resolution_no_follow_last_symlink(cwd, creds, &path)?;
        let inode_id;
        let parent_id;

        {
            let entry = self.dcache.get_entry_mut(&entry_id)?;
            if entry.is_directory() {
                // unlink on directory not supported
                return Err(EISDIR);
            }
            inode_id = entry.inode_id;
            parent_id = entry.parent_id;
        }

        let parent_inode_id = self.dcache.get_entry_mut(&parent_id)?.inode_id;
        let parent_inode = self
            .inodes
            .get(&parent_inode_id)
            .expect("No corresponding Inode for direntry");
        if !creds.is_access_granted(
            // check for write permission in the parent.
            parent_inode.access_mode,
            Amode::WRITE,
            (parent_inode.uid, parent_inode.gid),
        ) {
            return Err(Errno::EACCES);
        }

        let corresponding_inode = self.inodes.get_mut(&inode_id).ok_or(ENOENT)?;

        self.dcache.remove_entry(entry_id)?;

        // If the link number reach 0 and there is no open file
        // operation, we unlink on the filesystem directly, else we
        // will unlink when the last file operation is closed
        let free_inode_data: bool = corresponding_inode.unlink();
        // we remove the inode only if we free the inode data
        if free_inode_data {
            self.inodes.remove(&inode_id).ok_or(ENOENT)?;
        }
        let fs = self.get_filesystem(inode_id).expect("no filesystem");
        fs.lock().unlink(
            parent_inode_id.inode_number as u32,
            path.filename().expect("no filename").as_str(),
            free_inode_data,
        )?;
        Ok(())
    }

    pub fn close_file_operation(&mut self, inode_id: InodeId) {
        let corresponding_inode = self.inodes.get_mut(&inode_id).expect("no such inode");
        let inode_id = corresponding_inode.get_id();
        if corresponding_inode.close() {
            self.inodes.remove(&inode_id).expect("no such inode");
            let fs = self.get_filesystem(inode_id).expect("no filesystem");
            fs.lock()
                .remove_inode(inode_id.inode_number)
                .expect("remove inode failed");
        }
    }

    fn get_available_id(&self, filesystem_id: Option<FileSystemId>) -> InodeId {
        let mut current_id = InodeId::new(2, filesystem_id); // check this
        loop {
            if let None = self.inodes.get(&current_id) {
                return current_id;
            }

            // this is unchecked
            current_id = InodeId::new(current_id.inode_number + 1, filesystem_id);
        }
    }

    /// Gets the corresponding inode for a directory entry of id `direntry_id`.
    /// This methods helps removing the currently popular boilerplate.
    ///
    /// Panic:
    /// Panics if there is no corresponding inode for the given direntry_id.
    fn get_inode_from_direntry_id(&self, direntry_id: DirectoryEntryId) -> SysResult<&Inode> {
        let direntry = self.dcache.get_entry(&direntry_id)?;

        // should we remove this panic
        Ok(self
            .inodes
            .get(&direntry.inode_id)
            .expect("No corresponding Inode for Directory"))
    }

    /// Checks if the given `amode` is permitted for the file pointed by `path`
    pub fn is_access_granted(
        &mut self,
        cwd: &Path,
        creds: &Credentials,
        path: &Path,
        amode: Amode,
    ) -> bool {
        let direntry_id = match self.pathname_resolution(cwd, creds, path) {
            Err(_) => return false,
            Ok(id) => id,
        };

        let inode = self.get_inode_from_direntry_id(direntry_id).unwrap();

        // Ensure that non-regular files are not executables regardless of the file permissions.
        if !inode.access_mode.is_regular() && amode.contains(Amode::EXECUTE) {
            return false;
        }

        creds.is_access_granted(inode.access_mode, amode, (inode.uid, inode.gid))
    }

    /// La fonction open() du vfs sera appelee par la fonction open()
    /// de l'ipc
    /// Elle doit logiquement renvoyer un FileOperation ou une erreur
    /// C'est le driver attache a l'inode qui se gere de retourner le
    /// bon FileOperation
    /// Open du driver doit etre appele
    /// constrainte: Prototype, filename en param et Arc<DeadMutex<dyn FileOperation>> en retour
    /// Ce sont les 'Driver' qui auront l'ownership des 'FileOperation'
    pub fn open(
        &mut self,
        cwd: &Path,
        creds: &Credentials,
        path: Path,
        flags: OpenFlags,
        mode: FileType,
    ) -> SysResult<IpcResult<Arc<DeadMutex<dyn FileOperation>>>> {
        let entry_id;
        match self.pathname_resolution(cwd, creds, &path) {
            Ok(_id) if flags.contains(OpenFlags::O_CREAT | OpenFlags::O_EXCL) => {
                return Err(Errno::EEXIST)
            }
            Ok(id) => {
                let amode = Amode::from(flags);
                let inode = self.get_inode_from_direntry_id(id)?;

                if !creds.is_access_granted(inode.access_mode, amode, (inode.uid, inode.gid)) {
                    return Err(Errno::EACCES);
                }

                entry_id = id;
            }
            Err(e) if !flags.contains(OpenFlags::O_CREAT) => return Err(e.into()),
            _ => {
                let parent_id = self.pathname_resolution(cwd, creds, &path.parent()?)?;
                let parent_entry = self.dcache.get_entry(&parent_id)?;
                let parent_inode = self.get_inode_from_direntry_id(parent_id)?;

                let inode_id = parent_entry.inode_id;
                let inode_number = inode_id.inode_number as u32;

                if !creds.is_access_granted(
                    parent_inode.access_mode,
                    Amode::WRITE,
                    (parent_inode.uid, parent_inode.gid),
                ) {
                    return Err(Errno::EACCES);
                }

                let fs = self.get_filesystem_mut(inode_id).expect("no filesystem");
                let fs_cloned = fs.clone();

                let fs_entry = fs.lock().create(
                    path.filename().expect("no filename").as_str(),
                    inode_number,
                    // Open creates regular files
                    FileType::REGULAR_FILE | mode,
                    (creds.euid, creds.egid),
                )?;
                entry_id = self.add_entry_from_filesystem(fs_cloned, Some(parent_id), fs_entry)?;
            }
        }

        let entry = self.dcache.get_entry(&entry_id)?;
        let entry_inode_id = entry.inode_id;
        if flags.contains(OpenFlags::O_DIRECTORY) && !entry.is_directory() {
            return Err(Errno::ENOTDIR);
        }
        self.inodes
            .get_mut(&entry_inode_id)
            .ok_or(ENOENT)?
            .open(flags)
    }

    // pub fn creat(
    //     &mut self,
    //     current: &mut Current,
    //     path: Path,
    //     mode: FileType,
    // ) -> SysResult<Fd> {
    //     let mut flags = OpenFlags::O_WRONLY | OpenFlags::O_CREAT | OpenFlags::O_TRUNC;

    //     if mode.contains(FileType::S_IFDIR) {
    //         flags |= OpenFlags::O_DIRECTORY
    //     }

    //     // This effectively does not release fd.
    //     Ok(self.open(current, path, flags, mode)?)
    // }

    // pub fn recursive_creat(
    //     &mut self,
    //     current: &mut Current,
    //     path: Path,
    //     mode: FileType,
    // ) -> SysResult<Fd> {
    //     let mut ancestors = path.ancestors();

    //     let child = ancestors.next_back().ok_or(EINVAL)?;
    //     let ancestors = ancestors; //uncomment this
    //     for ancestor in ancestors {
    //         self.creat(current, ancestor, FileType::S_IFDIR)
    //             .unwrap(); // forget fd?
    //     }

    //     Ok(self.creat(current, child, mode)?)
    // }

    pub fn chmod(
        &mut self,
        cwd: &Path,
        creds: &Credentials,
        path: Path,
        mut mode: FileType,
    ) -> SysResult<()> {
        let mask = FileType::SPECIAL_BITS | FileType::PERMISSIONS_MASK;
        mode &= mask;

        let entry_id = self.pathname_resolution(cwd, creds, &path)?;
        let entry = self.dcache.get_entry(&entry_id)?;

        let inode_id = entry.inode_id;
        self.fchmod(creds, inode_id, mode)
    }

    pub fn fchmod(
        &mut self,
        creds: &Credentials,
        inode_id: InodeId,
        mut mode: FileType,
    ) -> SysResult<()> {
        let mask = FileType::SPECIAL_BITS | FileType::PERMISSIONS_MASK;
        mode &= mask;

        let inode = self
            .inodes
            .get(&inode_id)
            .expect("Fchmod was called on unknown inode");

        if !creds.is_root() && creds.euid != inode.uid {
            return Err(Errno::EPERM);
        }

        self.get_filesystem(inode_id)
            .expect("No corresponding filesystem")
            .lock()
            .chmod(inode_id.inode_number as u32, mode)?;

        let inode = self
            .inodes
            .get_mut(&inode_id)
            .expect("No corresponding inode for direntry");
        let mut new_mode = inode.access_mode;

        new_mode.remove(mask);
        new_mode.insert(mode);

        inode.set_access_mode(new_mode);
        Ok(())
    }

    pub fn chown(
        &mut self,
        cwd: &Path,
        creds: &Credentials,
        path: Path,
        owner: uid_t,
        group: gid_t,
    ) -> SysResult<()> {
        let entry_id = self.pathname_resolution(cwd, creds, &path)?;
        let entry = self.dcache.get_entry(&entry_id)?;

        let inode_id = entry.inode_id;
        self.fchown(creds, inode_id, owner, group)
    }

    pub fn fchown(
        &mut self,
        creds: &Credentials,
        inode_id: InodeId,
        owner: uid_t,
        group: gid_t,
    ) -> SysResult<()> {
        let inode = self
            .inodes
            .get(&inode_id)
            .expect("Fchown was called on unknown inode");

        if !creds.is_root() && creds.euid != inode.uid {
            return Err(Errno::EPERM);
        }

        let fs = self.get_filesystem(inode_id).expect("no filesystem");
        fs.lock()
            .chown(inode_id.inode_number as u32, owner, group)?;

        let inode = self
            .inodes
            .get_mut(&inode_id)
            .expect("No corresponding inode for direntry");

        if owner != uid_t::max_value() {
            inode.set_uid(owner);
        }

        if group != gid_t::max_value() {
            inode.set_gid(group);
        }
        Ok(())
    }

    pub fn utime(
        &mut self,
        cwd: &Path,
        creds: &Credentials,
        path: Path,
        times: Option<&utimbuf>,
    ) -> SysResult<()> {
        // Handle permissions here too.
        let entry_id = self.pathname_resolution(cwd, creds, &path)?;
        let inode_id = self.dcache.get_entry(&entry_id)?.inode_id;
        let fs = self.get_filesystem(inode_id).expect("No filesystem");

        fs.lock().utime(inode_id.inode_number as u32, times)?;

        let inode = self.inodes.get_mut(&inode_id).ok_or(ENOENT)?;

        if let Some(times) = times {
            inode.atime = times.actime;
            inode.mtime = times.modtime;
        } else {
            let current_time = unsafe { CURRENT_UNIX_TIME.load(Ordering::Relaxed) };

            inode.atime = current_time;
            inode.mtime = current_time;
        }
        Ok(())
    }

    pub fn mkdir(
        &mut self,
        cwd: &Path,
        creds: &Credentials,
        mut path: Path,
        mode: FileType,
    ) -> SysResult<()> {
        if let Ok(_) = self.pathname_resolution(cwd, creds, &path) {
            return Err(EEXIST);
        }
        let filename = path.pop().ok_or(EINVAL)?;
        let entry_id = self.pathname_resolution(cwd, creds, &path)?;
        let entry = self.dcache.get_entry(&entry_id)?;
        if !entry.is_directory() {
            return Err(ENOTDIR);
        }

        let parent_inode = self.get_inode_from_direntry_id(entry_id)?;
        if !creds.is_access_granted(
            parent_inode.access_mode,
            Amode::WRITE,
            (parent_inode.uid, parent_inode.gid),
        ) {
            return Err(Errno::EACCES);
        }

        let inode_id = entry.inode_id;

        let fs = self.get_filesystem(inode_id).expect("no filesystem");
        let fs_cloned = fs.clone();
        let fs_entry = fs.lock().create_dir(
            inode_id.inode_number,
            filename.as_str(),
            mode,
            (creds.euid, creds.egid),
        )?;
        self.add_entry_from_filesystem(fs_cloned, Some(entry_id), fs_entry)?;
        Ok(())
    }

    pub fn inode_id_from_absolute_path(&mut self, path: &Path) -> SysResult<InodeId> {
        if !path.is_absolute() {
            panic!("path is not absolute");
        }
        let entry_id = self
            .pathname_resolution(&Path::root(), path)
            .map_err(|_| ENOENT)?;
        let entry = self.dcache.get_entry(&entry_id)?;
        Ok(entry.inode_id)
    }

    pub fn mknod(
        &mut self,
        cwd: &Path,
        creds: &Credentials,
        mut path: Path,
        mode: FileType,
    ) -> SysResult<InodeId> {
        if !mode.is_fifo() && !mode.is_socket() {
            //TODO: remove that, and check create function filesystem
            unimplemented!()
        }

        if mode & FileType::S_IFMT == FileType::FIFO && !creds.is_root() {
            return Err(EPERM);
        }

        if let Ok(_) = self.pathname_resolution(cwd, creds, &path) {
            return Err(EEXIST);
        }
        let filename = path.pop().ok_or(EINVAL)?;
        let entry_id = self.pathname_resolution(cwd, creds, &path)?;
        let entry = self.dcache.get_entry(&entry_id)?;
        if !entry.is_directory() {
            return Err(ENOTDIR);
        }
        let inode_id = entry.inode_id;

        let inode = self
            .get_inode(inode_id)
            .expect("No corresponding Inode for Direntry");
        if !creds.is_access_granted(inode.access_mode, Amode::WRITE, (inode.uid, inode.gid)) {
            return Err(Errno::EACCES);
        }

        let fs = self.get_filesystem(inode_id).expect("no filesystem");
        let fs_cloned = fs.clone();

<<<<<<< HEAD
        let fs_entry = fs
            .lock()
            .create(filename.as_str(), inode_id.inode_number, mode)?;
        let new_entry_id = self.add_entry_from_filesystem(fs_cloned, Some(entry_id), fs_entry)?;
        let new_entry = self.dcache.get_entry(&new_entry_id)?;
        Ok(new_entry.inode_id)
=======
        let fs_entry = fs.lock().create(
            filename.as_str(),
            inode_id.inode_number,
            mode,
            (creds.euid, creds.egid),
        )?;
        self.add_entry_from_filesystem(fs_cloned, Some(entry_id), fs_entry)?;
        Ok(())
>>>>>>> 71935520
    }

    // TODO: Sticky bit (EPERM condition in posix) is not implemented for now.
    pub fn rmdir(&mut self, cwd: &Path, creds: &Credentials, path: Path) -> SysResult<()> {
        let filename = path.filename().ok_or(EINVAL)?;
        if filename == &"." || filename == &".." {
            return Err(EINVAL);
        }

        let entry_id = self.pathname_resolution(cwd, creds, &path)?;
        let entry = self.dcache.get_entry(&entry_id)?;

        if !entry.is_directory() {
            return Err(ENOTDIR);
        }
        if !entry.is_directory_empty()? {
            return Err(ENOTEMPTY);
        }
        let inode_id = entry.inode_id;
        let parent_id = entry.parent_id;

        let parent_inode = self
            .get_inode_from_direntry_id(parent_id)
            .expect("No corresponding inode");
        let parent_inode_id = parent_inode.id;

        if !creds.is_access_granted(
            // check for write permission in the parent.
            parent_inode.access_mode,
            Amode::WRITE,
            (parent_inode.uid, parent_inode.gid),
        ) {
            return Err(Errno::EACCES);
        }

        self.dcache.remove_entry(entry_id)?;
        self.inodes.remove(&inode_id).expect("inode should be here");

        let fs = self.get_filesystem(inode_id).expect("no filesystem");
        fs.lock().rmdir(
            parent_inode_id.inode_number as u32,
            path.filename().expect("no filename").as_str(),
        )?;
        Ok(())
    }

    pub fn get_inode(&mut self, inode_id: InodeId) -> SysResult<&mut Inode> {
        self.inodes.get_mut(&inode_id).ok_or(ENOENT)
    }

    /// this implementation follow symbolic links
    pub fn link(
        &mut self,
        cwd: &Path,
        creds: &Credentials,
        oldpath: Path,
        newpath: Path,
    ) -> SysResult<()> {
        let oldentry_id = self.pathname_resolution(cwd, creds, &oldpath)?;
        let oldentry = self.dcache.get_entry(&oldentry_id)?;

        if oldentry.is_directory() {
            // link on directories not currently supported.
            return Err(EISDIR);
        }

        // works only on regular files
        if !oldentry.is_regular() {
            return Err(EINVAL);
        }

        if self.pathname_resolution(cwd, creds, &newpath).is_ok() {
            return Err(EEXIST);
        }

        let parent_new_id = self.pathname_resolution(cwd, creds, &newpath.parent()?)?;
        let parent_inode_id = self.dcache.get_entry_mut(&parent_new_id)?.inode_id;
        let parent_inode_number = parent_inode_id.inode_number;

        let parent_inode = self
            .get_inode(parent_inode_id)
            .expect("No corresponding inode");

        if !creds.is_access_granted(
            // check for write permission in the parent.
            parent_inode.access_mode,
            Amode::WRITE,
            (parent_inode.uid, parent_inode.gid),
        ) {
            return Err(Errno::EACCES);
        }

        let oldentry = self.dcache.get_entry(&oldentry_id)?;

        let inode_id = oldentry.inode_id;
        let target_inode_number = inode_id.inode_number;

        let inode = self.inodes.get_mut(&oldentry.inode_id).ok_or(ENOENT)?;

        let filename = newpath.filename().ok_or(EINVAL)?;
        // let mut newentry = oldentry.clone();
        // newentry.filename = *newpath.filename().unwrap(); // remove this unwrap somehow.
        inode.link_number += 1;

        let fs = self.get_filesystem(inode_id).expect("no filesystem");

        let newentry =
            fs.lock()
                .link(parent_inode_number, target_inode_number, filename.as_str())?;
        // self.add_entry_from_filesystem(fs_cloned, Some(parent_new_id), fs_entry)?;
        self.dcache.add_entry(Some(parent_new_id), newentry)?;
        Ok(())
    }

    pub fn stat(
        &mut self,
        cwd: &Path,
        _creds: &Credentials,
        path: Path,
        buf: &mut stat,
    ) -> SysResult<u32> {
        let entry_id = self.pathname_resolution(cwd, &path)?;
        let entry = self.dcache.get_entry(&entry_id)?;
        let inode_id = entry.inode_id;
        let inode = self.get_inode(inode_id)?;
        inode.stat(buf)
    }

    pub fn lstat(
        &mut self,
        cwd: &Path,
        creds: &Credentials,
        path: Path,
        buf: &mut stat,
    ) -> SysResult<u32> {
        let entry_id = self.pathname_resolution_no_follow_last_symlink(cwd, creds, &path)?;
        let entry = self.dcache.get_entry(&entry_id)?;
        let inode_id = entry.inode_id;
        let inode = self.get_inode(inode_id)?;
        inode.stat(buf)
    }

    pub fn readlink(
        &mut self,
        cwd: &Path,
        creds: &Credentials,
        path: Path,
        buf: &mut [c_char],
    ) -> SysResult<u32> {
        let entry_id = self.pathname_resolution_no_follow_last_symlink(cwd, creds, &path)?;
        let symbolic_content = self
            .dcache
            .get_entry(&entry_id)?
            .get_symbolic_content()
            .ok_or(EINVAL)?;

        symbolic_content.write_path_in_buffer(buf)
    }

    pub fn symlink(
        &mut self,
        cwd: &Path,
        creds: &Credentials,
        target: &str,
        mut linkname: Path,
    ) -> SysResult<()> {
        if let Ok(_) = self.pathname_resolution(cwd, creds, &linkname) {
            return Err(EEXIST);
        }
        let filename = linkname.pop().expect("no filename");
        let direntry_id = self.pathname_resolution(cwd, creds, &linkname)?;
        let direntry = self.dcache.get_entry(&direntry_id)?;
        if !direntry.is_directory() {
            return Err(ENOENT);
        }

        let parent_inode_id = direntry.inode_id;

        // let's remove this code duplication with `get_inode_from_direntry_id` or something.
        let parent_inode = self
            .inodes
            .get(&parent_inode_id)
            .expect("No corresponding Inode for direntry");
        if !creds.is_access_granted(
            // check for write permission in the parent.
            parent_inode.access_mode,
            Amode::WRITE,
            (parent_inode.uid, parent_inode.gid),
        ) {
            return Err(Errno::EACCES);
        }

        let fs_cloned = self
            .get_filesystem(parent_inode_id)
            .expect("no filesystem")
            .clone();
        let fs = self.get_filesystem(parent_inode_id).expect("no filesystem");
        let fs_entry = fs.lock().symlink(
            parent_inode_id.inode_number as u32,
            target,
            filename.as_str(),
        )?;
        self.add_entry_from_filesystem(fs_cloned.clone(), Some(direntry_id), fs_entry)
            .expect("add entry from filesystem failed");
        Ok(())
    }

    pub fn resolve_path(
        &mut self,
        cwd: &Path,
        creds: &Credentials,
        path: &Path,
    ) -> SysResult<Path> {
        let direntry_id = self.pathname_resolution(cwd, creds, &path)?;
        self.dentry_path(direntry_id)
    }

    //TODO: permissions here not currently implemented.
    pub fn rename(
        &mut self,
        cwd: &Path,
        creds: &Credentials,
        oldpath: Path,
        newpath: Path,
    ) -> SysResult<()> {
        // If either pathname argument refers to a path whose final
        // component is either dot or dot-dot, rename() shall fail.
        let old_filename = oldpath.filename().ok_or(EINVAL)?;

        if old_filename == &"." || old_filename == &".." {
            return Err(Errno::EINVAL);
        }
        let new_filename = newpath.filename().ok_or(EINVAL)?;

        if new_filename == &"." || new_filename == &".." {
            return Err(Errno::EINVAL);
        }

        let oldentry_id = self.pathname_resolution_no_follow_last_symlink(cwd, creds, &oldpath)?;
        // The old pathname shall not name an ancestor directory of
        // the new pathname.
        let resolved_old_path = self.resolve_path(cwd, creds, &oldpath)?;
        let mut resolved_new_path = self.resolve_path(cwd, creds, &newpath.parent()?)?;
        resolved_new_path.push(*new_filename)?;
        if resolved_new_path
            .ancestors()
            .any(|p| p == resolved_old_path)
        {
            return Err(Errno::EINVAL);
        }

        match self.pathname_resolution_no_follow_last_symlink(cwd, creds, &newpath) {
            Ok(new_entry_id) => {
                let new_entry = self.dcache.get_entry(&new_entry_id)?;

                let oldentry = self.dcache.get_entry(&oldentry_id)?;
                if oldentry.is_directory()
                    && (!new_entry.is_directory() || !new_entry.is_directory_empty()?)
                {
                    // If the old argument points to the pathname of a
                    // directory, the new argument shall not point to the
                    // pathname of a file that is not a directory, it
                    // shall be required to be an empty directory.
                    return Err(Errno::EEXIST);
                } else if !oldentry.is_directory() && new_entry.is_directory() {
                    // If the old argument points to the pathname of a
                    // file that is not a directory, the new argument
                    // shall not point to the pathname of a directory
                    return Err(Errno::EISDIR);
                }
                // If the old argument and the new argument resolve to
                // either the same existing directory entry or
                // different directory entries for the same existing
                // file, rename() shall return successfully and
                // perform no other action.
                if new_entry.inode_id.inode_number == oldentry.inode_id.inode_number {
                    return Ok(());
                }

                if new_entry.is_directory() {
                    self.rmdir(cwd, creds, newpath.try_clone()?)?;
                } else {
                    self.unlink(cwd, creds, newpath.try_clone()?)?;
                }
            }
            Err(_) => {}
        }
        // newpath does not exist in either case

        let oldentry = self.dcache.get_entry(&oldentry_id)?;
        let old_parent_id = oldentry.parent_id;
        let old_parent_inode_id = self.dcache.get_entry_mut(&old_parent_id)?.inode_id;
        let old_parent_inode_nbr = old_parent_inode_id.inode_number;

        let new_parent_id = self.pathname_resolution(cwd, creds, &newpath.parent()?)?;
        let new_parent_inode_id = self.dcache.get_entry_mut(&new_parent_id)?.inode_id;
        let new_parent_inode_nbr = new_parent_inode_id.inode_number;

        let fs = self
            .get_filesystem(old_parent_inode_id)
            .expect("no filesystem");

        fs.lock().rename(
            old_parent_inode_nbr,
            old_filename.as_str(),
            new_parent_inode_nbr,
            new_filename.as_str(),
        )?;

        let oldentry_id = self.dcache.move_dentry(oldentry_id, new_parent_id)?;

        let entry = self
            .dcache
            .d_entries
            .get_mut(&oldentry_id)
            .expect("oldentry sould be there");

        entry.set_filename(*new_filename);
        Ok(())
    }

    pub fn statfs(
        &mut self,
        cwd: &Path,
        creds: &Credentials,
        path: Path,
        buf: &mut statfs,
    ) -> SysResult<()> {
        let direntry_id = self
            .pathname_resolution(cwd, creds, &path)
            .or(Err(Errno::ENOENT))?;
        let inode_id = {
            self.dcache
                .get_entry(&direntry_id)
                .expect("No corresponding inode for direntry")
                .inode_id
        };

        self.fstatfs(inode_id, buf)
    }

    pub fn fstatfs(&self, inode_id: InodeId, buf: &mut statfs) -> SysResult<()> {
        let fs_id = &inode_id.filesystem_id.ok_or(Errno::ENOSYS)?; // really not sure about that.
        let fs = self
            .mounted_filesystems
            .get(fs_id)
            .expect("No filesystem match the filesystem_id from an InodeId");

        fs.lock().statfs(buf)
    }
}

// pub type VfsHandler<T> = fn(VfsHandlerParams) -> SysResult<T>;

// #[derive(Debug, Copy, Clone, PartialEq, Eq)]
// pub enum VfsHandlerKind {
//     Open,
//     LookupInode,
//     LookupEntries,
//     Creat,
//     Rename,
//     Chmod,
//     Chown,
//     Lchown,
//     Truncate,
//     TestOpen,
// }
// // #[derive(Debug, Clone, Default)]
// #[derive(Default)]
// pub struct VfsHandlerParams<'a> {
//     inode: Option<&'a Inode>,
//     file: Option<&'a File>,
//     path: Option<&'a Path>,
// }

// impl<'a> VfsHandlerParams<'a> {
//     pub fn new() -> Self {
//         Self::default()
//     }

//     pub fn set_inode(mut self, inode: &'a Inode) -> Self {
//         self.inode = Some(inode);
//         self
//     }

//     pub fn set_file(mut self, file: &'a File) -> Self {
//         self.file = Some(file);
//         self
//     }

//     pub fn set_path(mut self, path: &'a Path) -> Self {
//         self.path = Some(path);
//         self
//     }

//     pub fn unset_inode(mut self) -> Self {
//         self.inode = None;
//         self
//     }

//     pub fn unset_file(mut self) -> Self {
//         self.file = None;
//         self
//     }

//     pub fn unset_path(mut self) -> Self {
//         self.path = None;
//         self
//     }
// }

impl KeyGenerator<FileSystemId> for VirtualFileSystem {
    fn gen_filter(&self, id: FileSystemId) -> bool {
        !self.mounted_filesystems.contains_key(&id)
    }
}

// impl Mapper<FileSystemId, Arc<DeadMutex<dyn FileSystem>>> for VirtualFileSystem {
//     fn get_map(&mut self) -> &mut BTreeMap<FileSystemId, Arc<DeadMutex<dyn FileSystem>>> {
//         &mut self.mounted_filesystems
//     }
// }

#[cfg(test)]
mod vfs {

    use super::*;
    // rename this
    macro_rules! make_test {
        ($body: expr, $name: ident) => {
            #[test]
            fn $name() {
                $body
            }
        };
        (failing, $body: expr, $name: ident) => {
            #[test]
            #[should_panic]
            fn $name() {
                $body
            }
        };
    }

    macro_rules! vfs_test {
        ($body: block, $name: ident) => {
            make_test! {$body, $name}
        };
        (failing, $body: block, $name: ident) => {
            make_test! {failing, $body, $name}
        };
    }

    // macro_rules! vfs_file_exists_test {
    //     ($body: block, $path: expr, $name: ident) => {
    //         make_test! {{
    //             let mut vfs = Vfs::new().unwrap();
    //             let mut current = default_current();
    //             let path: &str = $path;
    //             let path: Path = std::convert::TryInto::try_into(path).unwrap();

    //             if path != std::convert::TryInto::try_into("/").unwrap() {
    //                 vfs.recursive_creat(&mut current, path.clone(), FileType::S_IRWXU).unwrap();
    //             }
    //             assert!(vfs.file_exists(&current, path).unwrap())
    //         }, $name}
    //     };
    //     (failing, $body: block, $path: expr, $name: ident) => {
    //         make_test! {failing, {
    //             let mut vfs = Vfs::new().unwrap();
    //             let mut current = default_current();
    //             let path: &str = $path;
    //             let path: Path = std::convert::TryInto::try_into(path).unwrap();

    //             if path != std::convert::TryInto::try_into("/").unwrap() {
    //                 vfs.recursive_creat(&mut current, path.clone(), FileType::S_IRWXU).unwrap();
    //             }
    //             assert!(vfs.file_exists(&current, path).unwrap())
    //         }, $name}
    //     };
    // }

    // vfs_file_exists_test! {{}, "/", file_exists_root}
    // vfs_file_exists_test! {failing, {}, "", file_exists_null}
    // vfs_file_exists_test! {{
    // }, "a", file_exists_basic_a}
    // vfs_file_exists_test! {{
    // }, "/a", file_exists_basic_root_a}

    // vfs_file_exists_test! {{
    // }, "a/b", file_exists_basic_a_b}
    // vfs_file_exists_test! {{
    // }, "a/b/c", file_exists_basic_a_b_c}
    // vfs_file_exists_test! {{
    // }, "a/b/c/d", file_exists_basic_a_b_c_d}
    // vfs_file_exists_test! {{
    // }, "a/b/c/d/e/f", file_exists_basic_a_b_c_d_e_f}

    // vfs_file_exists_test! {{
    // }, "/a/b", file_exists_basic_root_a_b}
    // vfs_file_exists_test! {{
    // }, "/a/b/c", file_exists_basic_root_a_b_c}
    // vfs_file_exists_test! {{
    // }, "/a/b/c/d", file_exists_basic_root_a_b_c_d}
    // vfs_file_exists_test! {{
    // }, "/a/b/c/d/e/f", file_exists_basic_root_a_b_c_d_e_f}

    // macro_rules! vfs_recursive_creat_test {
    //     ($path: expr, $name: ident) => {
    //         make_test! {{
    //             let mut vfs = Vfs::new().unwrap();
    //             let mut current = default_current();
    //             let path: &str = $path;
    //             let path: Path = std::convert::TryInto::try_into(path).unwrap();

    //             vfs.recursive_creat(&mut current
    //                                 , path.clone()
    //                                 , FileType::S_IRWXU).unwrap();
    //             assert!(vfs.file_exists(&current, path).unwrap())
    //         }, $name}
    //     };
    //     (failing, $path: expr, $name: ident) => {
    //         make_test! {failing, {
    //             let mut vfs = Vfs::new().unwrap();
    //             let mut current = default_current();
    //             let path: &str = $path;
    //             let path: Path = path.try_into().unwrap();

    //             vfs.recursive_creat(&mut current
    //                                 , path.clone()
    //                                 , FileType::S_IRWXU).unwrap();
    //             for ancestors in path.ancestors() {
    //                 assert!(vfs.file_exists(&current, ancestor).unwrap())
    //             }
    //         }, $name}
    //     };
    // }

    // vfs_recursive_creat_test! {"a/b/c/d/e/f/g", recursive_creat_a_b_c_d_e_f_g}
    // vfs_recursive_creat_test! {"a/b/c/d/e/f  ", recursive_creat_a_b_c_d_e_f}
    // vfs_recursive_creat_test! {"a/b/c/d/e    ", recursive_creat_a_b_c_d_e}
    // vfs_recursive_creat_test! {"a/b/c/d      ", recursive_creat_a_b_c_d}
    // vfs_recursive_creat_test! {"a/b/c        ", recursive_creat_a_b_c}
    // vfs_recursive_creat_test! {"a/b          ", recursive_creat_a_b} // infinite loop
    // vfs_recursive_creat_test! {"a            ", recursive_creat_a}
}<|MERGE_RESOLUTION|>--- conflicted
+++ resolved
@@ -1025,12 +1025,16 @@
         Ok(())
     }
 
-    pub fn inode_id_from_absolute_path(&mut self, path: &Path) -> SysResult<InodeId> {
+    pub fn inode_id_from_absolute_path(
+        &mut self,
+        path: &Path,
+        creds: &Credentials,
+    ) -> SysResult<InodeId> {
         if !path.is_absolute() {
             panic!("path is not absolute");
         }
         let entry_id = self
-            .pathname_resolution(&Path::root(), path)
+            .pathname_resolution(&Path::root(), creds, path)
             .map_err(|_| ENOENT)?;
         let entry = self.dcache.get_entry(&entry_id)?;
         Ok(entry.inode_id)
@@ -1073,23 +1077,15 @@
         let fs = self.get_filesystem(inode_id).expect("no filesystem");
         let fs_cloned = fs.clone();
 
-<<<<<<< HEAD
-        let fs_entry = fs
-            .lock()
-            .create(filename.as_str(), inode_id.inode_number, mode)?;
-        let new_entry_id = self.add_entry_from_filesystem(fs_cloned, Some(entry_id), fs_entry)?;
-        let new_entry = self.dcache.get_entry(&new_entry_id)?;
-        Ok(new_entry.inode_id)
-=======
         let fs_entry = fs.lock().create(
             filename.as_str(),
             inode_id.inode_number,
             mode,
             (creds.euid, creds.egid),
         )?;
-        self.add_entry_from_filesystem(fs_cloned, Some(entry_id), fs_entry)?;
-        Ok(())
->>>>>>> 71935520
+        let new_entry_id = self.add_entry_from_filesystem(fs_cloned, Some(entry_id), fs_entry)?;
+        let new_entry = self.dcache.get_entry(&new_entry_id)?;
+        Ok(new_entry.inode_id)
     }
 
     // TODO: Sticky bit (EPERM condition in posix) is not implemented for now.
@@ -1207,11 +1203,11 @@
     pub fn stat(
         &mut self,
         cwd: &Path,
-        _creds: &Credentials,
+        creds: &Credentials,
         path: Path,
         buf: &mut stat,
     ) -> SysResult<u32> {
-        let entry_id = self.pathname_resolution(cwd, &path)?;
+        let entry_id = self.pathname_resolution(cwd, creds, &path)?;
         let entry = self.dcache.get_entry(&entry_id)?;
         let inode_id = entry.inode_id;
         let inode = self.get_inode(inode_id)?;
