//! this file contains the scheduler description

use super::process::{get_ring, CpuState, KernelProcess, Process, UserProcess};
use super::signal_interface::JobAction;
use super::syscall::clone::CloneFlags;
use super::thread::{AutoPreemptReturnValue, ProcessState, Thread, WaitingState};
<<<<<<< HEAD
use super::thread_group::ThreadGroup;
use super::ProcessOrigin;
=======
use super::thread_group::{RunningThreadGroup, ThreadGroup};
>>>>>>> 8a759cca
use super::{SysResult, TaskMode};

use alloc::boxed::Box;
use alloc::collections::CollectionAllocErr;
use alloc::vec::Vec;
use core::ffi::c_void;
use core::sync::atomic::{AtomicI32, Ordering};
use fallible_collections::btree::BTreeMap;
use fallible_collections::FallibleVec;
use libc_binding::Errno;
use libc_binding::Signum;
use messaging::{MessageTo, ProcessGroupMessage, ProcessMessage};
use sync::Spinlock;
use terminal::{NewTty, TERMINAL};

use crate::drivers::PIT0;
use crate::interrupts;
use crate::interrupts::idt::{GateType::InterruptGate32, IdtGateEntry, InterruptTable};
use crate::system::PrivilegeLevel;
use crate::terminal::ansi_escape_code::Colored;

/// These extern functions are coded in low level assembly. They are 'arch specific i686'
extern "C" {
    /// This function is called by scheduler.current_thread_group_exit(). It can be considered as a hack.
    /// It switch the kernel stack from the existed_process to the next_process then call scheduler_exit_resume().
    fn _exit_resume(new_kernel_esp: u32, process_to_free_pid: Pid, status: i32) -> !;

    /// Usable by blocking syscalls. 'Freeze' a given proces then switch to another process.
    fn _auto_preempt() -> i32;

    /// This function function is associated to _auto_preempt() and will be handled by IRQ 81
    fn _schedule_force_preempt();

    /// Get the pit realtime.
    fn _get_pit_time() -> u32;

    /// Get the process avalable time to life.
    fn _get_process_end_time() -> u32;

    /// Give time to life for the next launched process.
    fn _update_process_end_time(update: u32);

    /// Prevent the current execution thread by some scheduler interrupt.
    fn _unpreemptible();

    /// Allow the current execution thread to be interruptible by the scheduler again.
    fn _preemptible();
}

pub type Tid = u32;
pub use libc_binding::Pid;

/// The pit handler (cpu_state represents a pointer to esp)
#[no_mangle]
unsafe extern "C" fn scheduler_interrupt_handler(kernel_esp: u32) -> u32 {
    let mut scheduler = SCHEDULER.lock();

    // Store the current kernel stack pointer
    scheduler.store_kernel_esp(kernel_esp);

    // Switch to the next elligible process then return new kernel ESP
    scheduler.load_next_process(1)
}

/// Remove ressources of the exited process and note his exit status
/// This function is not similar than scheduler_interrupt_handler()
#[no_mangle]
unsafe extern "C" fn scheduler_exit_resume(process_to_free_pid: Pid, status: i32) {
    // Scheduler was previously lock by the caller scheduler.current_thread_group_exit(), unlock it
    SCHEDULER.force_unlock();

    let mut scheduler = SCHEDULER.lock();

    // Get a reference to the dead process
    let dead_process = scheduler
        .get_thread_group_mut(process_to_free_pid)
        .expect("WTF: No Dead Process");

    // Send a sig child signal to the father
    let parent_pid = dead_process.parent;
    let parent = scheduler
        .get_thread_mut((parent_pid, 0))
        .expect("WTF: Parent not alive");
    //TODO: Announce memory error later.
    let _ignored_result = parent.signal.generate_signal(Signum::SIGCHLD);

    // Send a death testament message to the parent
    messaging::push_message(MessageTo::Process {
        pid: parent_pid,
        content: ProcessMessage::ProcessDied {
            pid: process_to_free_pid,
        },
    });

    // Set the dead process as zombie
    let dead_process = scheduler
        .get_thread_group_mut(process_to_free_pid)
        .expect("WTF: No Dead Process");
    dead_process.set_zombie(status);

    // To avoid race conditions. the current execution thread was set as unpreemptible. Reallow it now
    preemptible();
}

#[derive(Debug)]
/// Scheduler structure
pub struct Scheduler {
    /// contains a hashmap of pid, process
    all_process: BTreeMap<Pid, ThreadGroup>,
    /// contains pids of all runing process
    running_process: Vec<(Pid, Tid)>,

    /// The next pid to be considered by the scheduler
    /// TODO: think about PID Reuse when SMP will be added,
    /// as current PID attribution depends on the existence of a pid in the
    /// `all_process` HashMap.
    next_pid: AtomicI32,

    /// index in the vector of the current running process
    current_task_id: (Pid, Tid),
    /// current process index in the running_process vector
    current_task_index: usize,
    /// time interval in PIT tics between two schedules
    time_interval: Option<u32>,
    /// The scheduler must have an idle kernel proces if all the user process are waiting
    kernel_idle_process: Option<Box<KernelProcess>>,
    /// Indicate if the scheduler is on idle mode. TODO: Use the boolinator xD
    idle_mode: bool,
}

/// Base Scheduler implementation
impl Scheduler {
    /// Create a new scheduler
    pub fn new() -> Self {
        Self {
            running_process: Vec::new(),
            all_process: BTreeMap::new(),
            next_pid: AtomicI32::new(1),
            current_task_index: 0,
            current_task_id: (1, 0),
            time_interval: None,
            kernel_idle_process: None,
            idle_mode: false,
        }
    }

    /// load the next process, returning the new_kernel_esp
    unsafe fn load_next_process(&mut self, next_process: usize) -> u32 {
        _update_process_end_time(self.time_interval.unwrap());

        self.dispatch_messages();
        // Switch between processes
        let action = self.advance_next_process(next_process);
        // Set all the context of the illigible process
        let new_kernel_esp = self.load_new_context(action);

        // Restore kernel_esp for the new process/
        new_kernel_esp
    }

    fn dispatch_messages(&mut self) {
        // get the keypress from the keybuffer

        for message in messaging::drain_messages() {
            // eprintln!("{:#?}", message);
            match message {
                MessageTo::Process { pid, content } => {
                    self.get_thread_mut((pid, 0))
                        .map(|thread| thread.message_queue.push_back(content));
                }
                MessageTo::ProcessGroup { pgid, content } => {
                    for thread_group in self.iter_thread_groups_mut().filter(|t| t.pgid == pgid) {
                        match content {
                            ProcessGroupMessage::SomethingToRead => {
                                thread_group
                                    .iter_thread_mut()
                                    .find(|thread| {
                                        thread.get_waiting_state() == Some(&WaitingState::Read)
                                    })
                                    .map(|thread| {
                                        // dbg!("send message");
                                        thread
                                            .message_queue
                                            .push_back(ProcessMessage::SomethingToRead)
                                    });
                            }
                            ProcessGroupMessage::Signal(signum) => {
                                //TODO: Announce memory error later.

                                thread_group.get_first_thread().map(|thread| {
                                    let _ignored_result = thread.signal.generate_signal(signum);
                                });
                            }
                        }
                    }
                }
                MessageTo::Tty { key_pressed } => unsafe {
                    if let Some(NewTty { tty_index }) =
                        TERMINAL.as_mut().unwrap().handle_key_pressed(key_pressed)
                    {
                        //TODO: Maybe not the good way as init doesn't get its child
                        let pid = self
                            .add_user_process(
                                1,
                                UserProcess::new(ProcessOrigin::Elf(
                                    &include_bytes!("../userland/shell")[..],
                                ))
                                .unwrap(),
                            )
                            .unwrap();
                        let new_thread_group = self.get_thread_group_mut(pid).unwrap();
                        new_thread_group.controlling_terminal = tty_index;
                        TERMINAL
                            .as_mut()
                            .unwrap()
                            .get_line_discipline(tty_index)
                            .tcsetpgrp(new_thread_group.pgid);
                    }
                },
                _ => panic!("message not covered"),
            }
        }
    }

    /// Add a process into the scheduler (transfert ownership)
    pub fn add_user_process(
        &mut self,
        father_pid: Pid,
        process: Box<UserProcess>,
    ) -> Result<Pid, CollectionAllocErr> {
        let pid = self.get_available_pid();
        self.running_process.try_reserve(1)?;
        self.all_process.try_insert(
            pid,
            ThreadGroup::try_new(father_pid, Thread::new(ProcessState::Running(process)), pid)?,
        )?;
        self.running_process.push((pid, 0));
        Ok(pid)
    }

    /// Set the idle process for the scheduler
    pub fn set_idle_process(&mut self, idle_process: Box<KernelProcess>) -> Result<(), ()> {
        self.kernel_idle_process = Some(idle_process);
        Ok(())
    }

    /// Backup of the current process kernel_esp
    fn store_kernel_esp(&mut self, kernel_esp: u32) {
        match self.idle_mode {
            true => {
                self.kernel_idle_process
                    .as_mut()
                    .expect("No idle mode process")
                    .kernel_esp = kernel_esp;
                self.idle_mode = false;
            }
            false => {
                self.current_thread_mut().unwrap_process_mut().kernel_esp = kernel_esp;
            }
        }
    }

    /// Advance until a next elligible process was found, modify
    /// self.current_task_index and self.current_task_id
    fn advance_next_process(&mut self, offset: usize) -> JobAction {
        let next_process_index = (self.current_task_index + offset) % self.running_process.len();
        // dbg!(&self.running_process);

        for idx in 0..self.running_process.len() {
            self.current_task_index = (next_process_index + idx) % self.running_process.len();
            self.current_task_id = self.running_process[self.current_task_index];

            // Check if pending signal: Signal Can interrupt all except zombie
            // some signals may be marked as IGNORED, Remove signal and dont DO anything in this case
            // else create a signal var with option<SignalStatus>

            // whether the parent must be wake up
            let p = self.current_thread();
            let action = p.signal.get_job_action();

            // Job control: STOP lock thread, CONTINUE (witch erase STOP) or TERMINATE unlock it
            if action.intersects(JobAction::STOP) && !action.intersects(JobAction::TERMINATE) {
                continue;
            }
            while let Some(message) = self.current_thread_mut().message_queue.pop_front() {
                // eprintln!("Process message: {:#?}", message);
                match message {
                    ProcessMessage::ProcessDied {
                        pid: dead_process_pid,
                    } => {
                        if let Some(WaitingState::ChildDeath(wake_pid)) =
                            self.current_thread().get_waiting_state()
                        {
                            let dead_process_pgid = self
                                .get_thread_group(dead_process_pid)
                                .expect("no dead child")
                                .pgid;
                            if *wake_pid == -1
                                || *wake_pid == 0
                                    && dead_process_pgid == self.current_thread_group().pgid
                                || *wake_pid == dead_process_pid
                                || -*wake_pid == dead_process_pgid
                            {
                                let status = self
                                        .get_thread_group(dead_process_pid)
                                        .and_then(|tg| tg.get_death_status())
                                        .expect("A zombie was found just before, but there is no zombie here");
                                let current_thread = self.current_thread_mut();
                                // current_thread.set_waiting(WaitingState::ChildDeath(
                                //     dead_process_pid,
                                //     status as u32,
                                // ));
                                // current_thread.set_return_value(0);
                                current_thread.set_running();
                                current_thread.set_return_value_autopreempt(Ok(
                                    AutoPreemptReturnValue::Wait {
                                        dead_process_pid,
                                        status,
                                    },
                                ));
                                return JobAction::default();
                            }
                        }
                    }
                    ProcessMessage::SomethingToRead => {
                        let current_thread = self.current_thread_mut();
                        current_thread
                            .message_queue
                            .retain(|message| *message != ProcessMessage::SomethingToRead);
                        current_thread
                            .set_return_value_autopreempt(Ok(AutoPreemptReturnValue::None));
                        current_thread.set_running();
                        return JobAction::default();
                    }
                }
            }

            match &self.current_thread().process_state {
                ProcessState::Running(_) => return action,
                ProcessState::Waiting(_, waiting_state) => {
                    if action.intersects(JobAction::TERMINATE) {
                        // Immediately resume blocking syscall if TERMINATE action
                        return action;
                    } else if action.intersects(JobAction::INTERRUPT) {
                        // Check if signal var contains something, set return value as
                        // negative (rel to SIGNUM), set process as running then return
                        self.current_thread_mut().set_running();
                        self.current_thread_mut()
                            .set_return_value_autopreempt(Err(Errno::EINTR));
                        return action;
                    }
                    match waiting_state {
                        WaitingState::Sleeping(time) => {
                            let now = unsafe { _get_pit_time() };
                            if now >= *time {
                                self.current_thread_mut().set_running();
                                self.current_thread_mut()
                                    .set_return_value_autopreempt(Ok(AutoPreemptReturnValue::None));
                                return action;
                            }
                        }
                        _ => {}
                    }
                }
            };
        }
        self.idle_mode = true;
        JobAction::default()
    }

    /// Prepare the context for the new illigible process
    fn load_new_context(&mut self, action: JobAction) -> u32 {
        match self.idle_mode {
            true => {
                let process = self.kernel_idle_process.as_ref();
                process.expect("No idle mode process").kernel_esp
            }
            false => {
                let p = self.current_thread_mut();

                let process = p.unwrap_process();
                unsafe {
                    process.context_switch();
                }
                let kernel_esp = process.kernel_esp;

                // If ring3 process -> Mark process on signal execution state, modify CPU state, prepare a signal frame.
                // If ring0 process -> block temporary interruptible macro
                let ring = unsafe { get_ring(kernel_esp) };
                if action.intersects(JobAction::TERMINATE)
                    || action.intersects(JobAction::INTERRUPT)
                {
                    if ring == PrivilegeLevel::Ring3 {
                        self.current_thread_deliver_pending_signals(
                            kernel_esp as *mut CpuState,
                            Scheduler::NOT_IN_BLOCKED_SYSCALL,
                        )
                    }
                }
                kernel_esp
            }
        }
    }

<<<<<<< HEAD
    /// Get current process pid
    pub fn current_task_id(&self) -> (Pid, Tid) {
        self.current_task_id
    }

    /// Get current process
    pub fn current_thread(&self) -> &Thread {
        self.get_thread(self.current_task_id).unwrap()
    }

    /// Get current process mutably
    pub fn current_thread_mut(&mut self) -> &mut Thread {
        self.get_thread_mut(self.current_task_id).unwrap()
    }

    pub fn current_thread_group(&self) -> &ThreadGroup {
        self.get_thread_group(self.current_task_id.0).unwrap()
    }

    pub fn current_thread_group_mut(&mut self) -> &mut ThreadGroup {
        self.get_thread_group_mut(self.current_task_id.0).unwrap()
    }

    pub fn get_thread_group(&self, pid: Pid) -> Option<&ThreadGroup> {
        self.all_process.get(&pid)
    }

    pub fn get_thread_group_mut(&mut self, pid: Pid) -> Option<&mut ThreadGroup> {
        self.all_process.get_mut(&pid)
    }

    pub fn get_thread(&self, id: (Pid, Tid)) -> Option<&Thread> {
        self.get_thread_group(id.0)?.get_all_thread()?.get(&id.1)
    }

    pub fn get_thread_mut(&mut self, id: (Pid, Tid)) -> Option<&mut Thread> {
        self.get_thread_group_mut(id.0)?
            .get_all_thread_mut()?
            .get_mut(&id.1)
    }

    #[allow(dead_code)]
    /// iter on all the thread group
    pub fn iter_thread_groups(&self) -> impl Iterator<Item = &ThreadGroup> {
        self.all_process.values()
    }

    #[allow(dead_code)]
    /// iter on all the thread
    pub fn iter_thread(&self) -> impl Iterator<Item = &Thread> {
        self.iter_thread_groups()
            .flat_map(|thread_group| thread_group.get_all_thread())
            .flat_map(|all_thread| all_thread.values())
    }

    /// iter on all the thread group mutably
    pub fn iter_thread_groups_mut(&mut self) -> impl Iterator<Item = &mut ThreadGroup> {
        self.all_process.values_mut()
    }

    /// iter on all the thread mutably
    #[allow(dead_code)]
    pub fn iter_thread_mut(&mut self) -> impl Iterator<Item = &mut Thread> {
        self.iter_thread_groups_mut()
            .flat_map(|thread_group| thread_group.iter_thread_mut())
    }

=======
>>>>>>> 8a759cca
    #[allow(dead_code)]
    /// Remove the current running process
    fn remove_curr_running(&mut self) {
        // Remove process from the running process list
        self.running_process.remove(self.current_task_index);
        // Check if there is altmost one process
        //TODO: I think we should panic
        if self.running_process.len() == 0 {
            log::warn!("No more process");
            loop {}
        }
    }

    /// remove all thread belonging to thread group `pid` in the
    /// running list
    fn remove_thread_group_running(&mut self, pid: Pid) {
        self.running_process
            .retain(|(running_pid, _)| *running_pid != pid);
        //TODO: I think we should panic
        if self.running_process.len() == 0 {
            log::warn!("No more process");
            loop {}
        }
    }

    /// remove the thread group from all_process
    pub fn remove_thread_group(&mut self, pid: Pid) {
        self.all_process
            .remove(&pid)
            .expect("remove_thread_goup, thread group doen't exist");
    }

    pub fn current_thread_clone(
        &mut self,
        kernel_esp: u32,
        child_stack: *const c_void,
        flags: CloneFlags,
    ) -> SysResult<Pid> {
        if self.time_interval == None {
            panic!("It'a illogical to fork a process when we are in monotask mode");
        }
        self.running_process.try_reserve(1)?;
        let (father_pid, father_tid) = self.current_task_id;

        let child_pid = if flags.contains(CloneFlags::THREAD) {
            let current_thread = self.current_thread_mut();

            let child = current_thread.sys_clone(kernel_esp, child_stack, flags)?;
            let thread_group = self.current_thread_group_mut();
            let tid = thread_group.get_available_tid();
            thread_group
                .get_all_thread_mut()
                .expect("wtf")
                .try_insert(tid, child)?;
            self.running_process.push((father_pid, tid));
            father_pid
        } else {
            let child_pid = self.get_available_pid();
            let thread_group = self.current_thread_group_mut();

            let new_thread_group = thread_group.sys_clone(
                father_pid,
                father_tid,
                child_pid,
                kernel_esp,
                child_stack,
                flags,
            )?;

            self.all_process.try_insert(child_pid, new_thread_group)?;
            self.running_process.push((child_pid, 0));
            child_pid
        };

        Ok(child_pid)
    }

    const REAPER_PID: Pid = 1;

    /// Exit form a process and go to the current process
    pub fn current_thread_group_exit(&mut self, status: i32) -> ! {
        log::info!(
            "exit called for process with PID: {:?} STATUS: {:?}",
            self.running_process[self.current_task_index],
            status
        );

        match status {
            139 => println!("{}", "segmentation fault".red()),
            137 => println!("killed"),
            _ => {}
        }

        // When the father die, the process Self::REAPER_PID adopts all his orphelans
        while let Some(child_pid) = self.current_thread_group_running_mut().child.pop() {
            self.get_thread_group_mut(child_pid)
                .expect("Hashmap corrupted")
                .parent = Self::REAPER_PID;

            self.get_thread_group_mut(Self::REAPER_PID)
                .expect("no reaper process")
                .unwrap_running_mut()
                .child
                .try_push(child_pid)
                .expect("no memory to push on the reaper pid");
        }

        let (pid, _) = self.current_task_id;

        self.remove_thread_group_running(pid);

        // Switch to the next process
        unsafe {
            let new_kernel_esp = self.load_next_process(0);

            _exit_resume(new_kernel_esp, pid, status);
        };
    }

    /// Gets the next available Pid for a new process.
    /// current PID attribution depends on the existence of a pid in the `all_process` HashMap.
    /// This is what POSIX-2018 says about it:
    /// 4.14 Process ID Reuse
    /// A process group ID shall not be reused by the system until the process group lifetime ends.
    ///
    /// A process ID shall not be reused by the system until the process lifetime ends. In addition,
    /// if there exists a process group whose process group ID is equal to that process ID, the process
    /// ID shall not be reused by the system until the process group lifetime ends. A process that is not
    /// a system process shall not have a process ID of 1.
    fn get_available_pid(&self) -> Pid {
        // this check if the candidate does't pid match any active process group
        let posix_constraits = |pid: Pid| -> bool {
            // TODO: optimize that maybe
            !self.iter_thread_groups().any(|pg| pg.pgid == pid)
        };

        let pred = |pid| pid > 0 && !self.all_process.contains_key(&pid) && posix_constraits(pid);
        let mut pid = self.next_pid.fetch_add(1, Ordering::Relaxed);

        while !pred(pid) {
            pid = self.next_pid.fetch_add(1, Ordering::Relaxed);
        }
        pid
    }

    /// Usable for external caller to announce we not go from a blocked syscall
    pub const NOT_IN_BLOCKED_SYSCALL: bool = false;

    /// apply pending signal, must be called when process is in ring 3
    pub fn current_thread_deliver_pending_signals(
        &mut self,
        cpu_state: *mut CpuState,
        in_blocked_syscall: bool,
    ) {
        debug_assert_eq!(
            unsafe { get_ring(cpu_state as u32) },
            PrivilegeLevel::Ring3,
            "Cannot apply signal from ring0 process"
        );
        let signum: Option<Signum> = self
            .current_thread_mut()
            .signal
            .exec_signal_handler(cpu_state, in_blocked_syscall);
        if let Some(signum) = signum {
            self.current_thread_group_exit(signum as i32 + 128);
        }
    }

    /// Get current process pid
    pub fn current_task_id(&self) -> (Pid, Tid) {
        self.current_task_id
    }

    /// Get current process
    pub fn current_thread(&self) -> &Thread {
        self.get_thread(self.current_task_id).unwrap()
    }

    /// Get current process mutably
    pub fn current_thread_mut(&mut self) -> &mut Thread {
        self.get_thread_mut(self.current_task_id).unwrap()
    }

    pub fn current_thread_group(&self) -> &ThreadGroup {
        self.get_thread_group(self.current_task_id.0).unwrap()
    }

    pub fn current_thread_group_mut(&mut self) -> &mut ThreadGroup {
        self.get_thread_group_mut(self.current_task_id.0).unwrap()
    }

    pub fn get_thread_group(&self, pid: Pid) -> Option<&ThreadGroup> {
        self.all_process.get(&pid)
    }

    pub fn get_thread_group_mut(&mut self, pid: Pid) -> Option<&mut ThreadGroup> {
        self.all_process.get_mut(&pid)
    }

    #[allow(dead_code)]
    pub fn current_thread_group_running(&self) -> &RunningThreadGroup {
        self.current_thread_group().unwrap_running()
    }

    pub fn current_thread_group_running_mut(&mut self) -> &mut RunningThreadGroup {
        self.current_thread_group_mut().unwrap_running_mut()
    }

    pub fn get_thread(&self, id: (Pid, Tid)) -> Option<&Thread> {
        self.get_thread_group(id.0)?.get_all_thread()?.get(&id.1)
    }

    pub fn get_thread_mut(&mut self, id: (Pid, Tid)) -> Option<&mut Thread> {
        self.get_thread_group_mut(id.0)?
            .get_all_thread_mut()?
            .get_mut(&id.1)
    }

    #[allow(dead_code)]
    /// iter on all the thread group
    pub fn iter_thread_groups(&self) -> impl Iterator<Item = &ThreadGroup> {
        self.all_process.values()
    }

    #[allow(dead_code)]
    /// iter on all the thread
    pub fn iter_thread(&self) -> impl Iterator<Item = &Thread> {
        self.iter_thread_groups()
            .flat_map(|thread_group| thread_group.get_all_thread())
            .flat_map(|all_thread| all_thread.values())
    }

    /// iter on all the thread group mutably
    pub fn iter_thread_groups_mut(&mut self) -> impl Iterator<Item = &mut ThreadGroup> {
        self.all_process.values_mut()
    }

    /// iter on all the thread mutably
    pub fn iter_thread_mut(&mut self) -> impl Iterator<Item = &mut Thread> {
        self.iter_thread_groups_mut()
            .flat_map(|thread_group| thread_group.get_all_thread_mut())
            .flat_map(|all_thread| all_thread.values_mut())
    }
}

/// Start the whole scheduler
pub unsafe fn start(task_mode: TaskMode) -> ! {
    // Inhibit all hardware interrupts, particulary timer.
    interrupts::disable();

    // Register a new IDT entry in 81h for force preempting
    let mut interrupt_table = InterruptTable::current_interrupt_table().unwrap();

    let mut gate_entry = *IdtGateEntry::new()
        .set_storage_segment(false)
        .set_privilege_level(0)
        .set_selector(1 << 3)
        .set_gate_type(InterruptGate32);
    gate_entry.set_handler(_schedule_force_preempt as *const c_void as u32);
    interrupt_table[0x81] = gate_entry;

    // Set the PIT divisor if multitasking is enable
    let t = match task_mode {
        TaskMode::Mono => {
            log::info!("Scheduler initialised at mono-task");
            None
        }
        TaskMode::Multi(scheduler_frequency) => {
            log::info!(
                "Scheduler initialised at frequency: {:?} hz",
                scheduler_frequency
            );
            let period = (PIT0.lock().get_frequency().unwrap() / scheduler_frequency) as u32;
            if period == 0 {
                Some(1)
            } else {
                Some(period)
            }
        }
    };

    // TIPS: If waiting state are correctly managed, these below lines are useless: Use only for hard debug
    // // Be carefull, due to scheduler latency, the minimal period between two Schedule must be 2 tics
    // // When we take a long time in a IRQ(x), the next IRQ(x) will be stacked and will be triggered immediatly,
    // // That can reduce the time to live of a process to 0 ! (may inhibit auto-preempt mechanism and other things)
    // // this is a critical point. Never change that without a serious good reason.
    // if let Some(period) = t {
    //     if period < 2 {
    //         panic!("Given scheduler frequency is too high. Minimal divisor must be 2");
    //     }
    // }

    let mut scheduler = SCHEDULER.lock();
    scheduler.time_interval = t;

    // Initialise the first process and get a reference on it
    let p = scheduler.current_thread_mut().unwrap_process_mut();

    // force unlock the scheduler as process borrows it and we won't get out of scope
    SCHEDULER.force_unlock();

    log::info!("Starting processes");

    match t {
        Some(v) => _update_process_end_time(v),
        None => _update_process_end_time(-1 as i32 as u32),
    }

    preemptible();
    // After futur IRET for final process creation, interrupt must be re-enabled
    p.start()
}

lazy_static! {
    pub static ref SCHEDULER: Spinlock<Scheduler> = Spinlock::new(Scheduler::new());
}

/// Auto-preempt will cause schedule into the next process
/// In some critical cases like signal, avoid this switch
pub fn auto_preempt() -> SysResult<AutoPreemptReturnValue> {
    unsafe {
        SCHEDULER.force_unlock();
        let ret = _auto_preempt() as *const SysResult<AutoPreemptReturnValue>;
        *ret
    }
}

/// Protect process again scheduler interruption
#[inline(always)]
pub fn unpreemptible() {
    unsafe {
        _unpreemptible();
    }
}

// TODO: If scheduler is disable, the kernel will crash
// TODO: After Exit, the next process seems to be skiped !
/// Allow scheduler to interrupt process execution
#[inline(always)]
pub fn preemptible() {
    unsafe {
        // Check if the Time to live of the current process is expired
        if _get_pit_time() >= _get_process_end_time() {
            // Go to the next elligible process
            let _ignored_result = auto_preempt();
        } else {
            // Just reallow scheduler interrupt
            _preemptible();
        }
    }
}

/// A Finalizer-pattern Struct that disables preemption upon instantiation.
/// then reenables it at Drop time.
pub struct PreemptionGuard;

impl PreemptionGuard {
    /// The instantiation methods that disables preemption and creates the guard.
    pub fn new() -> Self {
        unpreemptible();
        Self
    }
}

impl Drop for PreemptionGuard {
    /// The drop implementation of the guard reenables preemption.
    fn drop(&mut self) {
        preemptible();
    }
}

#[macro_export]
/// This macro executes the block given as parameter in an unpreemptible context.
macro_rules! unpreemptible_context {
    ($code: block) => {{
        /// You probably shouldn't use it outside of taskmaster, but we never know.
        /// The absolute path is used not to fuck up the compilation if the parent module
        /// does not have the module scheduler as submodule.
        use crate::taskmaster::scheduler::PreemptionGuard;

        let _guard = PreemptionGuard::new();

        $code
    }};
}<|MERGE_RESOLUTION|>--- conflicted
+++ resolved
@@ -1,15 +1,10 @@
 //! this file contains the scheduler description
-
 use super::process::{get_ring, CpuState, KernelProcess, Process, UserProcess};
 use super::signal_interface::JobAction;
 use super::syscall::clone::CloneFlags;
 use super::thread::{AutoPreemptReturnValue, ProcessState, Thread, WaitingState};
-<<<<<<< HEAD
-use super::thread_group::ThreadGroup;
+use super::thread_group::{RunningThreadGroup, ThreadGroup};
 use super::ProcessOrigin;
-=======
-use super::thread_group::{RunningThreadGroup, ThreadGroup};
->>>>>>> 8a759cca
 use super::{SysResult, TaskMode};
 
 use alloc::boxed::Box;
@@ -414,76 +409,6 @@
         }
     }
 
-<<<<<<< HEAD
-    /// Get current process pid
-    pub fn current_task_id(&self) -> (Pid, Tid) {
-        self.current_task_id
-    }
-
-    /// Get current process
-    pub fn current_thread(&self) -> &Thread {
-        self.get_thread(self.current_task_id).unwrap()
-    }
-
-    /// Get current process mutably
-    pub fn current_thread_mut(&mut self) -> &mut Thread {
-        self.get_thread_mut(self.current_task_id).unwrap()
-    }
-
-    pub fn current_thread_group(&self) -> &ThreadGroup {
-        self.get_thread_group(self.current_task_id.0).unwrap()
-    }
-
-    pub fn current_thread_group_mut(&mut self) -> &mut ThreadGroup {
-        self.get_thread_group_mut(self.current_task_id.0).unwrap()
-    }
-
-    pub fn get_thread_group(&self, pid: Pid) -> Option<&ThreadGroup> {
-        self.all_process.get(&pid)
-    }
-
-    pub fn get_thread_group_mut(&mut self, pid: Pid) -> Option<&mut ThreadGroup> {
-        self.all_process.get_mut(&pid)
-    }
-
-    pub fn get_thread(&self, id: (Pid, Tid)) -> Option<&Thread> {
-        self.get_thread_group(id.0)?.get_all_thread()?.get(&id.1)
-    }
-
-    pub fn get_thread_mut(&mut self, id: (Pid, Tid)) -> Option<&mut Thread> {
-        self.get_thread_group_mut(id.0)?
-            .get_all_thread_mut()?
-            .get_mut(&id.1)
-    }
-
-    #[allow(dead_code)]
-    /// iter on all the thread group
-    pub fn iter_thread_groups(&self) -> impl Iterator<Item = &ThreadGroup> {
-        self.all_process.values()
-    }
-
-    #[allow(dead_code)]
-    /// iter on all the thread
-    pub fn iter_thread(&self) -> impl Iterator<Item = &Thread> {
-        self.iter_thread_groups()
-            .flat_map(|thread_group| thread_group.get_all_thread())
-            .flat_map(|all_thread| all_thread.values())
-    }
-
-    /// iter on all the thread group mutably
-    pub fn iter_thread_groups_mut(&mut self) -> impl Iterator<Item = &mut ThreadGroup> {
-        self.all_process.values_mut()
-    }
-
-    /// iter on all the thread mutably
-    #[allow(dead_code)]
-    pub fn iter_thread_mut(&mut self) -> impl Iterator<Item = &mut Thread> {
-        self.iter_thread_groups_mut()
-            .flat_map(|thread_group| thread_group.iter_thread_mut())
-    }
-
-=======
->>>>>>> 8a759cca
     #[allow(dead_code)]
     /// Remove the current running process
     fn remove_curr_running(&mut self) {
@@ -722,10 +647,10 @@
     }
 
     /// iter on all the thread mutably
+    #[allow(dead_code)]
     pub fn iter_thread_mut(&mut self) -> impl Iterator<Item = &mut Thread> {
         self.iter_thread_groups_mut()
-            .flat_map(|thread_group| thread_group.get_all_thread_mut())
-            .flat_map(|all_thread| all_thread.values_mut())
+            .flat_map(|thread_group| thread_group.iter_thread_mut())
     }
 }
 
