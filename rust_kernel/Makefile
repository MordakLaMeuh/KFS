arch := ivybridge_cpu
kernel := build/kernel.elf
name := undefined_behavior
CARGO_XBUILD_VERSION := $(shell cat xbuild-toolchain)
QEMU_ARGS = --enable-kvm -cpu IvyBridge -m 128M -kernel $(kernel)
# These rustc flags are defined in json xbuild file.
# rustc_flags := -C no-redzone -C target-feature=-mmx,-sse,-sse2,-sse3,-ssse3,-sse4.1,-sse4.2,-3dnow,-3dnowa,-avx,-avx2

ASM = nasm
CC = gcc

LD = ld
linker_script := linker.ld
LDFLAGS = -m elf_i386 -n --gc-sections
ifeq ($(LDMAP),yes)
	LDFLAGS += -M
endif

ASMFLAGS = -f elf

### GDB CONFIG ###
GDB_TCP_PORT = 9000

ifeq ($(DEBUG),yes)
	CFLAGS = -m32 -std=gnu99 -Wextra -Wall -g -O0
	ASMFLAGS += -g
else ifeq ($(OPTIM),yes)
# -fno-omit-frame-pointer keep good call trace for panic()
	CFLAGS = -m32 -std=gnu99 -Wextra -Wall -O3 -fno-omit-frame-pointer
else
	CFLAGS = -m32 -std=gnu99 -Wextra -Wall
endif

CFLAGS += -fno-builtin -fno-stack-protector -nostdlib -nodefaultlibs -fno-exceptions -nostdinc -fno-pie

IFLAGS = -Iinclude -Ilibft/includes -Ilibasm_i386/includes -I./

SRC_ASM_KERNEL += init_kernel start cpu_features
HEADERS +=
VPATH += src/boot

SRC_ASM_KERNEL += vbe_font
VPATH += src/terminal/monitor

SRC_C_KERNEL += panic

SRC_ASM_KERNEL += real_mode_call align_stack
VPATH += src/system

<<<<<<< HEAD
SRC_ASM_KERNEL += io
VPATH += src/io

=======
>>>>>>> 6990eb8d
SRC_ASM_KERNEL += cpu_exceptions_isr default_isr
VPATH += src/interrupts/idt

SRC_ASM_KERNEL += pic_8259_isr
VPATH += src/drivers/pic_8259

SRC_ASM_KERNEL += 8087
VPATH += src/math

SRC_ASM_KERNEL += univers wanggle
VPATH += medias

SRC_ASM_KERNEL += paging
VPATH += src/memory/mmu

OBJ_DIR := objs
OBJ_ASM_KERNEL	= $(addprefix $(OBJ_DIR)/, $(addsuffix .o, $(basename $(notdir $(SRC_ASM_KERNEL)))))
OBJ_C_KERNEL	= $(addprefix $(OBJ_DIR)/, $(addsuffix .o, $(basename $(notdir $(SRC_C_KERNEL)))))

target := $(arch)
custom_target := $(arch).json
# $ come from this output: rustc -Z unstable-options --print target-spec-json --target i686-unknown-linux-gnu
# doc about this flags: https://github.com/rust-lang/rust/blob/256e497fe63bf4b13f7c0b58fa17360ca849c54d/src/librustc_back/target/mod.rs#L228-L409

ifeq ($(serial-eprintln), yes)
cargo_flags += --features serial-eprintln
endif

ifeq ($(DEBUG),yes)
	rust_os := target/$(target)/debug/lib$(name).a
else
	cargo_flags += --release
	rust_os := target/$(target)/release/lib$(name).a
endif

.PHONY: all clean fclean common_clean re exec $(kernel)

all: .rust_toolchain .xbuild_toolchain autobuild/nm_map_gen build_rust build_libasm_i386 build_libft $(kernel)

.rust_toolchain: rust-toolchain
	rustup component add rust-src
	rustup component add rustfmt
	echo "Updated" > .rust_toolchain

.xbuild_toolchain: xbuild-toolchain
	cargo install --version $(CARGO_XBUILD_VERSION) cargo-xbuild --force
	echo "Updated" > .xbuild_toolchain

common_clean:
	find $(OBJ_DIR) -type f -name '*.o' -delete
	rm -f autobuild/nm.res
	rm -f autobuild/nm.map
	rm -f autobuild/nm_map_gen
	rm -f $(kernel)
	cargo clean

clean: common_clean
	make -C libft clean
	make -C libasm_i386 clean
	make -C src/boot/bootstrap clean

fclean: common_clean
	make -C libft fclean
	make -C libasm_i386 fclean
	make -C src/boot/bootstrap fclean

re: fclean all

compile_panic = $(CC) -c $(CFLAGS) -o $(OBJ_DIR)/panic.o src/system/panic.c $(IFLAGS)
compile_bootstrap = make -C src/boot/bootstrap
extract_kernel_symbols = nm -n $@ > autobuild/nm.res
gen_symbol_map = autobuild/nm_map_gen autobuild/nm.map autobuild/nm.res && sync
link_kernel = $(LD) $(LDFLAGS) -T $(linker_script) -o $@ $^

autobuild/nm_map_gen: autobuild/nm_map_gen.c
	gcc -Wextra -Wall $< -o $@ -g -O0 -fsanitize=address
	$(gen_symbol_map)

LIBS = libft/libft.a libasm_i386/libasm_i386.a

$(kernel): src/boot/bootstrap/build/bootstrap.o $(OBJ_ASM_KERNEL) $(OBJ_C_KERNEL) $(rust_os) $(LIBS)
	@echo PREBUILD
	$(link_kernel)
	$(extract_kernel_symbols)
	$(gen_symbol_map)
	$(compile_panic)
	$(compile_bootstrap)

	@echo MAINBUILD
	$(link_kernel)
	$(extract_kernel_symbols)
	$(gen_symbol_map)
	$(compile_panic)
	$(compile_bootstrap)

	@echo POSTBUILD
	$(link_kernel)

build_rust:
	cargo xbuild $(cargo_flags) --target $(custom_target) --verbose

src/boot/bootstrap/build/bootstrap.o:
	$(compile_bootstrap)

build_libasm_i386:
	make -C libasm_i386 all

build_libft:
	make -C libft all DEBUG=$(DEBUG) OPTIM=$(OPTIM)

test:
	cargo test --target i686-unknown-linux-gnu

$(OBJ_DIR)/%.o: %.asm Makefile $(HEADERS)
	$(ASM) $(ASMFLAGS) -o $@ $<

$(OBJ_DIR)/%.o: %.c Makefile $(HEADERS)
	$(CC) -c $(CFLAGS) -o $@ $< $(IFLAGS)

exec:
	qemu-system-x86_64 $(QEMU_ARGS)

exec_serial_port:
	qemu-system-x86_64 -device isa-debug-exit,iobase=0xf4,iosize=0x04 --serial /dev/tty $(QEMU_ARGS)

exec_gdb:
	qemu-system-x86_64 -S -gdb tcp::$(GDB_TCP_PORT) $(QEMU_ARGS)

tests:
	cargo test<|MERGE_RESOLUTION|>--- conflicted
+++ resolved
@@ -47,12 +47,6 @@
 SRC_ASM_KERNEL += real_mode_call align_stack
 VPATH += src/system
 
-<<<<<<< HEAD
-SRC_ASM_KERNEL += io
-VPATH += src/io
-
-=======
->>>>>>> 6990eb8d
 SRC_ASM_KERNEL += cpu_exceptions_isr default_isr
 VPATH += src/interrupts/idt
 
