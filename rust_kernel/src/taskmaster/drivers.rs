--- conflicted
+++ resolved
@@ -109,20 +109,12 @@
 
     fn send_to(
         &mut self,
-<<<<<<< HEAD
+        _creds: &Credentials,
         _buf: &[u8],
         _flags: u32,
         _sockaddr_opt: Option<Path>,
     ) -> SysResult<IpcResult<u32>> {
-        Err(Errno::ENOTSOCK)
-=======
-        _creds: &Credentials,
-        _buf: &[u8],
-        _flags: u32,
-        _sockaddr_opt: Option<Path>,
-    ) -> SysResult<u32> {
-        Err(Errno::ENOSYS)
->>>>>>> e00e0317
+        Err(Errno::ENOSYS)
     }
 
     fn recv_from(
