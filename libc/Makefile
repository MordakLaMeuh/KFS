--- conflicted
+++ resolved
@@ -145,11 +145,7 @@
 VPATH += src/sched
 HEADERS += sched.h
 
-<<<<<<< HEAD
-SRC_C += nanosleep localtime time gmtime ctime asctime strftime
-=======
 SRC_C += nanosleep localtime localtime_r time gmtime ctime asctime mktime strftime tzset
->>>>>>> f1aff4e8
 VPATH += src/time
 HEADERS += time.h
 
