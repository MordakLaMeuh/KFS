--- conflicted
+++ resolved
@@ -67,13 +67,9 @@
 	; Enable interrupts:
 	;     Enable maskable interrupts with STI.
 	;     Continue on in real mode with all bios interrupts.
-
-<<<<<<< HEAD
 	; CAUTION
 	; If enabled, The PIC must be disabled before calling this code
 
-=======
->>>>>>> db8f7539
 [BITS 32]
 segment .text
 
